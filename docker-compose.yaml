--- conflicted
+++ resolved
@@ -16,7 +16,6 @@
       dockerfile: app.dockerfile
     environment:
       - SEARXNG_API_URL=http://searxng:8080
-<<<<<<< HEAD
       - GENERAL_SIMILARITY_MEASURE="cosine" # "cosine" or "dot"
       - GENERAL_KEEP_ALIVE="5m"             # How long to keep Ollama models loaded into memory. (Instead of using -1 use "-1m")
       - MODELS_OPENAI_API_KEY=""
@@ -30,9 +29,7 @@
       - MODELS_DEEPSEEK_API_KEY=""
       - MODELS_LM_STUDIO_API_URL=""         # LM Studio API URL - http://host.docker.internal:1234
       - API_ENDPOINTS_SEARXNG=""            # SearxNG API URL - http://localhost:32768
-=======
       - DATA_DIR=/home/perplexica
->>>>>>> 0b7989c3
     ports:
       - 3000:3000
     networks:
