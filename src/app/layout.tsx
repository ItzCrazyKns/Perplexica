--- conflicted
+++ resolved
@@ -7,16 +7,13 @@
 import Sidebar from '@/components/Sidebar';
 import { Toaster } from 'sonner';
 import ThemeProvider from '@/components/theme/Provider';
-<<<<<<< HEAD
 import { NextIntlClientProvider } from 'next-intl';
 import { getLocale, getTranslations } from 'next-intl/server';
+import { LOCALES, DEFAULT_LOCALE, type AppLocale } from '@/i18n/locales';
 import LocaleBootstrap from '@/components/LocaleBootstrap';
-import { LOCALES, DEFAULT_LOCALE, type AppLocale } from '@/i18n/locales';
-=======
 import configManager from '@/lib/config';
 import SetupWizard from '@/components/Setup/SetupWizard';
 import { ChatProvider } from '@/lib/hooks/useChat';
->>>>>>> 295334b1
 
 const montserrat = Montserrat({
   weight: ['300', '400', '500', '700'],
@@ -38,57 +35,40 @@
 }: Readonly<{
   children: React.ReactNode;
 }>) {
-<<<<<<< HEAD
   const locale = await getLocale();
   const appLocale: AppLocale = (LOCALES as readonly string[]).includes(
     locale as string,
   )
     ? (locale as AppLocale)
     : DEFAULT_LOCALE;
-=======
+
   const setupComplete = configManager.isSetupComplete();
   const configSections = configManager.getUIConfigSections();
 
->>>>>>> 295334b1
   return (
     <html className="h-full" lang={locale} suppressHydrationWarning>
       <body className={cn('h-full', montserrat.className)}>
-<<<<<<< HEAD
         <LocaleBootstrap initialLocale={appLocale} />
         <NextIntlClientProvider>
           <ThemeProvider>
-            <Sidebar>{children}</Sidebar>
-            <Toaster
-              toastOptions={{
-                unstyled: true,
-                classNames: {
-                  toast:
-                    'bg-light-primary dark:bg-dark-secondary dark:text-white/70 text-black-70 rounded-lg p-4 flex flex-row items-center space-x-2',
-                },
-              }}
-            />
+            {setupComplete ? (
+              <ChatProvider>
+                <Sidebar>{children}</Sidebar>
+                <Toaster
+                  toastOptions={{
+                    unstyled: true,
+                    classNames: {
+                      toast:
+                        'bg-light-secondary dark:bg-dark-secondary dark:text-white/70 text-black-70 rounded-lg p-4 flex flex-row items-center space-x-2',
+                    },
+                  }}
+                />
+              </ChatProvider>
+            ) : (
+              <SetupWizard configSections={configSections} />
+            )}
           </ThemeProvider>
         </NextIntlClientProvider>
-=======
-        <ThemeProvider>
-          {setupComplete ? (
-            <ChatProvider>
-              <Sidebar>{children}</Sidebar>
-              <Toaster
-                toastOptions={{
-                  unstyled: true,
-                  classNames: {
-                    toast:
-                      'bg-light-secondary dark:bg-dark-secondary dark:text-white/70 text-black-70 rounded-lg p-4 flex flex-row items-center space-x-2',
-                  },
-                }}
-              />
-            </ChatProvider>
-          ) : (
-            <SetupWizard configSections={configSections} />
-          )}
-        </ThemeProvider>
->>>>>>> 295334b1
       </body>
     </html>
   );
