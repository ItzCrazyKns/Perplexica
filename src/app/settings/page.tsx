'use client';

import {
  Settings as SettingsIcon,
  ArrowLeft,
  Loader2,
  Info,
  Trash2,
  Edit3,
  PlusCircle,
  Save,
  X,
  RotateCcw,
  ChevronDown,
  ChevronRight,
} from 'lucide-react';
import { useEffect, useState, useRef } from 'react';
import { cn } from '@/lib/utils';
import { Switch } from '@headlessui/react';
import ThemeSwitcher from '@/components/theme/Switcher';
import { ImagesIcon, VideoIcon, Layers3 } from 'lucide-react';
import Link from 'next/link';
import { PROVIDER_METADATA } from '@/lib/providers';
import Optimization from '@/components/MessageInputActions/Optimization';
import ModelSelector from '@/components/MessageInputActions/ModelSelector';

interface SettingsType {
  chatModelProviders: {
    [key: string]: [Record<string, any>];
  };
  embeddingModelProviders: {
    [key: string]: [Record<string, any>];
  };
  openaiApiKey: string;
  groqApiKey: string;
  anthropicApiKey: string;
  geminiApiKey: string;
  ollamaApiUrl: string;
  lmStudioApiUrl: string;
  deepseekApiKey: string;
  aimlApiKey: string;
  customOpenaiApiKey: string;
  customOpenaiApiUrl: string;
  customOpenaiModelName: string;
  ollamaContextWindow: number;
  hiddenModels: string[];
}

interface InputProps extends React.InputHTMLAttributes<HTMLInputElement> {
  isSaving?: boolean;
  onSave?: (value: string) => void;
}

const InputComponent = ({
  className,
  isSaving,
  onSave,
  ...restProps
}: InputProps) => {
  return (
    <div className="relative">
      <input
        {...restProps}
        className={cn(
          'bg-light-secondary dark:bg-dark-secondary w-full px-3 py-2 flex items-center overflow-hidden border border-light-200 dark:border-dark-200 dark:text-white rounded-lg text-sm',
          isSaving && 'pr-10',
          className,
        )}
        onBlur={(e) => onSave?.(e.target.value)}
      />
      {isSaving && (
        <div className="absolute right-3 top-1/2 -translate-y-1/2">
          <Loader2
            size={16}
            className="animate-spin text-black/70 dark:text-white/70"
          />
        </div>
      )}
    </div>
  );
};

interface TextareaProps extends React.InputHTMLAttributes<HTMLTextAreaElement> {
  isSaving?: boolean;
  onSave?: (value: string) => void;
}

const TextareaComponent = ({
  className,
  isSaving,
  onSave,
  ...restProps
}: TextareaProps) => {
  return (
    <div className="relative">
      <textarea
        placeholder="Any special instructions for the LLM"
        className="placeholder:text-sm text-sm w-full flex items-center justify-between p-3 bg-light-secondary dark:bg-dark-secondary rounded-lg hover:bg-light-200 dark:hover:bg-dark-200 transition-colors"
        rows={4}
        onBlur={(e) => onSave?.(e.target.value)}
        {...restProps}
      />
      {isSaving && (
        <div className="absolute right-3 top-3">
          <Loader2
            size={16}
            className="animate-spin text-black/70 dark:text-white/70"
          />
        </div>
      )}
    </div>
  );
};

const Select = ({
  className,
  options,
  ...restProps
}: React.SelectHTMLAttributes<HTMLSelectElement> & {
  options: { value: string; label: string; disabled?: boolean }[];
}) => {
  return (
    <select
      {...restProps}
      className={cn(
        'bg-light-secondary dark:bg-dark-secondary px-3 py-2 flex items-center overflow-hidden border border-light-200 dark:border-dark-200 dark:text-white rounded-lg text-sm',
        className,
      )}
    >
      {options.map(({ label, value, disabled }) => (
        <option key={value} value={value} disabled={disabled}>
          {label}
        </option>
      ))}
    </select>
  );
};

const SettingsSection = ({
  title,
  children,
  tooltip,
}: {
  title: string;
  children: React.ReactNode;
  tooltip?: string;
}) => {
  const [showTooltip, setShowTooltip] = useState(false);
  const tooltipRef = useRef<HTMLDivElement>(null);
  const buttonRef = useRef<HTMLButtonElement>(null);

  useEffect(() => {
    const handleClickOutside = (event: MouseEvent) => {
      if (
        tooltipRef.current &&
        !tooltipRef.current.contains(event.target as Node) &&
        buttonRef.current &&
        !buttonRef.current.contains(event.target as Node)
      ) {
        setShowTooltip(false);
      }
    };

    document.addEventListener('mousedown', handleClickOutside);
    return () => {
      document.removeEventListener('mousedown', handleClickOutside);
    };
  }, []);

  return (
    <div className="flex flex-col space-y-4 p-4 bg-light-secondary/50 dark:bg-dark-secondary/50 rounded-xl border border-light-200 dark:border-dark-200">
      <div className="flex items-center gap-2">
        <h2 className="text-black/90 dark:text-white/90 font-medium">
          {title}
        </h2>
        {tooltip && (
          <div className="relative">
            <button
              ref={buttonRef}
              className="p-1 text-black/70 dark:text-white/70 rounded-full hover:bg-light-secondary dark:hover:bg-dark-secondary transition duration-200 hover:text-black dark:hover:text-white"
              onClick={() => setShowTooltip(!showTooltip)}
              aria-label="Show section information"
            >
              <Info size={16} />
            </button>
            {showTooltip && (
              <div
                ref={tooltipRef}
                className="absolute z-10 left-6 top-0 w-96 rounded-md shadow-lg bg-white dark:bg-dark-secondary border border-light-200 dark:border-dark-200"
              >
                <div className="py-2 px-3">
                  <div className="space-y-1 text-xs text-black dark:text-white">
                    {tooltip.split('\\n').map((line, index) => (
                      <div key={index}>{line}</div>
                    ))}
                  </div>
                </div>
              </div>
            )}
          </div>
        )}
      </div>
      {children}
    </div>
  );
};

interface SystemPrompt {
  id: string;
  name: string;
  content: string;
  type: 'system' | 'persona';
}

export default function SettingsPage() {
  const [config, setConfig] = useState<SettingsType | null>(null);
  const [chatModels, setChatModels] = useState<Record<string, any>>({});
  const [embeddingModels, setEmbeddingModels] = useState<Record<string, any>>(
    {},
  );
  const [selectedChatModelProvider, setSelectedChatModelProvider] = useState<
    string | null
  >(null);
  const [selectedChatModel, setSelectedChatModel] = useState<string | null>(
    null,
  );
  const [selectedEmbeddingModelProvider, setSelectedEmbeddingModelProvider] =
    useState<string | null>(null);
  const [selectedEmbeddingModel, setSelectedEmbeddingModel] = useState<
    string | null
  >(null);
<<<<<<< HEAD
  const [isLoading, setIsLoading] = useState(false);
  const [automaticSuggestions, setAutomaticSuggestions] = useState(true);
=======
  const [isLoading, setIsLoading] = useState(true);
  const [automaticImageSearch, setAutomaticImageSearch] = useState(false);
  const [automaticVideoSearch, setAutomaticVideoSearch] = useState(false);
  const [systemInstructions, setSystemInstructions] = useState<string>('');
>>>>>>> 57407112
  const [savingStates, setSavingStates] = useState<Record<string, boolean>>({});
  const [contextWindowSize, setContextWindowSize] = useState(2048);
  const [isCustomContextWindow, setIsCustomContextWindow] = useState(false);
  const predefinedContextSizes = [
    1024, 2048, 3072, 4096, 8192, 16384, 32768, 65536, 131072,
  ];

  const [userSystemPrompts, setUserSystemPrompts] = useState<SystemPrompt[]>(
    [],
  );
  const [editingPrompt, setEditingPrompt] = useState<SystemPrompt | null>(null);
  const [newPromptName, setNewPromptName] = useState('');
  const [newPromptContent, setNewPromptContent] = useState('');
  const [newPromptType, setNewPromptType] = useState<'system' | 'persona'>(
    'system',
  );
  const [isAddingNewPrompt, setIsAddingNewPrompt] = useState(false);

  // Model visibility state variables
  const [allModels, setAllModels] = useState<{
    chat: Record<string, Record<string, any>>;
    embedding: Record<string, Record<string, any>>;
  }>({ chat: {}, embedding: {} });
  const [hiddenModels, setHiddenModels] = useState<string[]>([]);
  const [expandedProviders, setExpandedProviders] = useState<Set<string>>(
    new Set(),
  );

  // Default Search Settings state variables
  const [searchOptimizationMode, setSearchOptimizationMode] =
    useState<string>('');
  const [searchChatModelProvider, setSearchChatModelProvider] =
    useState<string>('');
  const [searchChatModel, setSearchChatModel] = useState<string>('');

  useEffect(() => {
    const fetchConfig = async () => {
      const res = await fetch(`/api/config`, {
        headers: {
          'Content-Type': 'application/json',
        },
      });

      const data = (await res.json()) as SettingsType;

      setConfig(data);

      // Populate hiddenModels state from config
      setHiddenModels(data.hiddenModels || []);

      const chatModelProvidersKeys = Object.keys(data.chatModelProviders || {});
      const embeddingModelProvidersKeys = Object.keys(
        data.embeddingModelProviders || {},
      );

      const defaultChatModelProvider =
        chatModelProvidersKeys.length > 0 ? chatModelProvidersKeys[0] : '';
      const defaultEmbeddingModelProvider =
        embeddingModelProvidersKeys.length > 0
          ? embeddingModelProvidersKeys[0]
          : '';

      const chatModelProvider =
        localStorage.getItem('chatModelProvider') ||
        defaultChatModelProvider ||
        '';
      const chatModel =
        localStorage.getItem('chatModel') ||
        (data.chatModelProviders &&
        data.chatModelProviders[chatModelProvider]?.length > 0
          ? data.chatModelProviders[chatModelProvider][0].name
          : undefined) ||
        '';
      const embeddingModelProvider =
        localStorage.getItem('embeddingModelProvider') ||
        defaultEmbeddingModelProvider ||
        '';
      const embeddingModel =
        localStorage.getItem('embeddingModel') ||
        (data.embeddingModelProviders &&
          data.embeddingModelProviders[embeddingModelProvider]?.[0].name) ||
        '';

      setSelectedChatModelProvider(chatModelProvider);
      setSelectedChatModel(chatModel);
      setSelectedEmbeddingModelProvider(embeddingModelProvider);
      setSelectedEmbeddingModel(embeddingModel);
      setChatModels(data.chatModelProviders || {});
      setEmbeddingModels(data.embeddingModelProviders || {});

      setAutomaticSuggestions(
        localStorage.getItem('autoSuggestions') !== 'false', // default to true if not set
      );
      const storedContextWindow = parseInt(
        localStorage.getItem('ollamaContextWindow') ?? '2048',
      );
      setContextWindowSize(storedContextWindow);
      setIsCustomContextWindow(
        !predefinedContextSizes.includes(storedContextWindow),
      );

      setIsLoading(false);
    };

    const fetchAllModels = async () => {
      try {
        // Fetch complete model list including hidden models
        const res = await fetch(`/api/models?include_hidden=true`, {
          headers: {
            'Content-Type': 'application/json',
          },
        });

        if (res.ok) {
          const data = await res.json();
          setAllModels({
            chat: data.chatModelProviders || {},
            embedding: data.embeddingModelProviders || {},
          });
        }
      } catch (error) {
        console.error('Failed to fetch all models:', error);
      }
    };

    fetchConfig();
    fetchAllModels();

    // Load search settings from localStorage
    const loadSearchSettings = () => {
      const storedSearchOptimizationMode = localStorage.getItem(
        'searchOptimizationMode',
      );
      const storedSearchChatModelProvider = localStorage.getItem(
        'searchChatModelProvider',
      );
      const storedSearchChatModel = localStorage.getItem('searchChatModel');

      if (storedSearchOptimizationMode) {
        setSearchOptimizationMode(storedSearchOptimizationMode);
      }
      if (storedSearchChatModelProvider) {
        setSearchChatModelProvider(storedSearchChatModelProvider);
      }
      if (storedSearchChatModel) {
        setSearchChatModel(storedSearchChatModel);
      }
    };

    loadSearchSettings();

    const fetchSystemPrompts = async () => {
      setIsLoading(true);
      try {
        const response = await fetch('/api/system-prompts');
        if (response.ok) {
          const prompts = await response.json();
          setUserSystemPrompts(prompts);
        } else {
          console.error('Failed to load system prompts.');
        }
      } catch (error) {
        console.error('Error loading system prompts.');
      } finally {
        setIsLoading(false);
      }
    };

    fetchSystemPrompts();
  }, []);

  const saveConfig = async (key: string, value: any) => {
    setSavingStates((prev) => ({ ...prev, [key]: true }));

    try {
      const updatedConfig = {
        ...config,
        [key]: value,
      } as SettingsType;

      const response = await fetch(`/api/config`, {
        method: 'POST',
        headers: {
          'Content-Type': 'application/json',
        },
        body: JSON.stringify(updatedConfig),
      });

      if (!response.ok) {
        throw new Error('Failed to update config');
      }

      setConfig(updatedConfig);

      if (
        key.toLowerCase().includes('api') ||
        key.toLowerCase().includes('url')
      ) {
        const res = await fetch(`/api/config`, {
          headers: {
            'Content-Type': 'application/json',
          },
        });

        if (!res.ok) {
          throw new Error('Failed to fetch updated config');
        }

        const data = await res.json();

        setChatModels(data.chatModelProviders || {});
        setEmbeddingModels(data.embeddingModelProviders || {});

        const currentChatProvider = selectedChatModelProvider;
        const newChatProviders = Object.keys(data.chatModelProviders || {});

        if (!currentChatProvider && newChatProviders.length > 0) {
          const firstProvider = newChatProviders[0];
          const firstModel = data.chatModelProviders[firstProvider]?.[0]?.name;

          if (firstModel) {
            setSelectedChatModelProvider(firstProvider);
            setSelectedChatModel(firstModel);
            localStorage.setItem('chatModelProvider', firstProvider);
            localStorage.setItem('chatModel', firstModel);
          }
        } else if (
          currentChatProvider &&
          (!data.chatModelProviders ||
            !data.chatModelProviders[currentChatProvider] ||
            !Array.isArray(data.chatModelProviders[currentChatProvider]) ||
            data.chatModelProviders[currentChatProvider].length === 0)
        ) {
          const firstValidProvider = Object.entries(
            data.chatModelProviders || {},
          ).find(
            ([_, models]) => Array.isArray(models) && models.length > 0,
          )?.[0];

          if (firstValidProvider) {
            setSelectedChatModelProvider(firstValidProvider);
            setSelectedChatModel(
              data.chatModelProviders[firstValidProvider][0].name,
            );
            localStorage.setItem('chatModelProvider', firstValidProvider);
            localStorage.setItem(
              'chatModel',
              data.chatModelProviders[firstValidProvider][0].name,
            );
          } else {
            setSelectedChatModelProvider(null);
            setSelectedChatModel(null);
            localStorage.removeItem('chatModelProvider');
            localStorage.removeItem('chatModel');
          }
        }

        const currentEmbeddingProvider = selectedEmbeddingModelProvider;
        const newEmbeddingProviders = Object.keys(
          data.embeddingModelProviders || {},
        );

        if (!currentEmbeddingProvider && newEmbeddingProviders.length > 0) {
          const firstProvider = newEmbeddingProviders[0];
          const firstModel =
            data.embeddingModelProviders[firstProvider]?.[0]?.name;

          if (firstModel) {
            setSelectedEmbeddingModelProvider(firstProvider);
            setSelectedEmbeddingModel(firstModel);
            localStorage.setItem('embeddingModelProvider', firstProvider);
            localStorage.setItem('embeddingModel', firstModel);
          }
        } else if (
          currentEmbeddingProvider &&
          (!data.embeddingModelProviders ||
            !data.embeddingModelProviders[currentEmbeddingProvider] ||
            !Array.isArray(
              data.embeddingModelProviders[currentEmbeddingProvider],
            ) ||
            data.embeddingModelProviders[currentEmbeddingProvider].length === 0)
        ) {
          const firstValidProvider = Object.entries(
            data.embeddingModelProviders || {},
          ).find(
            ([_, models]) => Array.isArray(models) && models.length > 0,
          )?.[0];

          if (firstValidProvider) {
            setSelectedEmbeddingModelProvider(firstValidProvider);
            setSelectedEmbeddingModel(
              data.embeddingModelProviders[firstValidProvider][0].name,
            );
            localStorage.setItem('embeddingModelProvider', firstValidProvider);
            localStorage.setItem(
              'embeddingModel',
              data.embeddingModelProviders[firstValidProvider][0].name,
            );
          } else {
            setSelectedEmbeddingModelProvider(null);
            setSelectedEmbeddingModel(null);
            localStorage.removeItem('embeddingModelProvider');
            localStorage.removeItem('embeddingModel');
          }
        }

        setConfig(data);
      }

      if (key === 'automaticSuggestions') {
        localStorage.setItem('autoSuggestions', value.toString());
      } else if (key === 'chatModelProvider') {
        localStorage.setItem('chatModelProvider', value);
      } else if (key === 'chatModel') {
        localStorage.setItem('chatModel', value);
      } else if (key === 'embeddingModelProvider') {
        localStorage.setItem('embeddingModelProvider', value);
      } else if (key === 'embeddingModel') {
        localStorage.setItem('embeddingModel', value);
      } else if (key === 'ollamaContextWindow') {
        localStorage.setItem('ollamaContextWindow', value.toString());
      }
    } catch (err) {
      console.error('Failed to save:', err);
      setConfig((prev) => ({ ...prev! }));
    } finally {
      setTimeout(() => {
        setSavingStates((prev) => ({ ...prev, [key]: false }));
      }, 500);
    }
  };

  const saveSearchSetting = (key: string, value: string) => {
    localStorage.setItem(key, value);
  };

  const handleModelVisibilityToggle = async (
    modelKey: string,
    isVisible: boolean,
  ) => {
    let updatedHiddenModels: string[];

    if (isVisible) {
      // Model should be visible, remove from hidden list
      updatedHiddenModels = hiddenModels.filter((m) => m !== modelKey);
    } else {
      // Model should be hidden, add to hidden list
      updatedHiddenModels = [...hiddenModels, modelKey];
    }

    // Update local state immediately
    setHiddenModels(updatedHiddenModels);

    // Persist changes to backend
    try {
      await saveConfig('hiddenModels', updatedHiddenModels);
    } catch (error) {
      console.error('Failed to save hidden models:', error);
      // Revert local state on error
      setHiddenModels(hiddenModels);
    }
  };

  const toggleProviderExpansion = (providerId: string) => {
    setExpandedProviders((prev) => {
      const newSet = new Set(prev);
      if (newSet.has(providerId)) {
        newSet.delete(providerId);
      } else {
        newSet.add(providerId);
      }
      return newSet;
    });
  };

  const handleAddOrUpdateSystemPrompt = async () => {
    const currentPrompt = editingPrompt || {
      name: newPromptName,
      content: newPromptContent,
      type: newPromptType,
    };
    if (!currentPrompt.name.trim() || !currentPrompt.content.trim()) {
      console.error('Prompt name and content cannot be empty.');
      return;
    }

    const url = editingPrompt
      ? `/api/system-prompts/${editingPrompt.id}`
      : '/api/system-prompts';
    const method = editingPrompt ? 'PUT' : 'POST';
    const body = JSON.stringify({
      name: currentPrompt.name,
      content: currentPrompt.content,
      type: currentPrompt.type,
    });

    try {
      const response = await fetch(url, {
        method,
        headers: { 'Content-Type': 'application/json' },
        body,
      });

      if (response.ok) {
        const savedPrompt = await response.json();
        if (editingPrompt) {
          setUserSystemPrompts(
            userSystemPrompts.map((p) =>
              p.id === savedPrompt.id ? savedPrompt : p,
            ),
          );
          setEditingPrompt(null);
        } else {
          setUserSystemPrompts([...userSystemPrompts, savedPrompt]);
          setNewPromptName('');
          setNewPromptContent('');
          setNewPromptType('system');
          setIsAddingNewPrompt(false);
        }
        console.log(`System prompt ${editingPrompt ? 'updated' : 'added'}.`);
      } else {
        const errorData = await response.json();
        console.error(
          errorData.error ||
            `Failed to ${editingPrompt ? 'update' : 'add'} prompt.`,
        );
      }
    } catch (error) {
      console.error(`Error ${editingPrompt ? 'updating' : 'adding'} prompt.`);
    }
  };

  const handleDeleteSystemPrompt = async (promptId: string) => {
    if (!confirm('Are you sure you want to delete this prompt?')) return;
    try {
      const response = await fetch(`/api/system-prompts/${promptId}`, {
        method: 'DELETE',
      });
      if (response.ok) {
        setUserSystemPrompts(
          userSystemPrompts.filter((p) => p.id !== promptId),
        );
        console.log('System prompt deleted.');
      } else {
        const errorData = await response.json();
        console.error(errorData.error || 'Failed to delete prompt.');
      }
    } catch (error) {
      console.error('Error deleting prompt.');
    }
  };

  return (
    <div className="max-w-3xl mx-auto">
      <div className="flex flex-col pt-4">
        <div className="flex items-center space-x-2">
          <Link href="/" className="lg:hidden">
            <ArrowLeft className="text-black/70 dark:text-white/70" />
          </Link>
          <div className="flex flex-row space-x-0.5 items-center">
            <SettingsIcon size={23} />
            <h1 className="text-3xl font-medium p-2">Settings</h1>
          </div>
        </div>
        <hr className="border-t border-[#2B2C2C] my-4 w-full" />
      </div>

      {isLoading ? (
        <div className="flex flex-row items-center justify-center min-h-[50vh]">
          <svg
            aria-hidden="true"
            className="w-8 h-8 text-light-200 fill-light-secondary dark:text-[#202020] animate-spin dark:fill-[#ffffff3b]"
            viewBox="0 0 100 101"
            fill="none"
            xmlns="http://www.w3.org/2000/svg"
          >
            <path
              d="M100 50.5908C100.003 78.2051 78.1951 100.003 50.5908 100C22.9765 99.9972 0.997224 78.018 1 50.4037C1.00281 22.7993 22.8108 0.997224 50.4251 1C78.0395 1.00281 100.018 22.8108 100 50.4251ZM9.08164 50.594C9.06312 73.3997 27.7909 92.1272 50.5966 92.1457C73.4023 92.1642 92.1298 73.4365 92.1483 50.6308C92.1669 27.8251 73.4392 9.0973 50.6335 9.07878C27.8278 9.06026 9.10003 27.787 9.08164 50.594Z"
              fill="currentColor"
            />
            <path
              d="M93.9676 39.0409C96.393 38.4037 97.8624 35.9116 96.9801 33.5533C95.1945 28.8227 92.871 24.3692 90.0681 20.348C85.6237 14.1775 79.4473 9.36872 72.0454 6.45794C64.6435 3.54717 56.3134 2.65431 48.3133 3.89319C45.869 4.27179 44.3768 6.77534 45.014 9.20079C45.6512 11.6262 48.1343 13.0956 50.5786 12.717C56.5073 11.8281 62.5542 12.5399 68.0406 14.7911C73.527 17.0422 78.2187 20.7487 81.5841 25.4923C83.7976 28.5886 85.4467 32.059 86.4416 35.7474C87.1273 38.1189 89.5423 39.6781 91.9676 39.0409Z"
              fill="currentFill"
            />
          </svg>
        </div>
      ) : (
        config && (
          <div className="flex flex-col space-y-6 pb-28 lg:pb-8">
            <SettingsSection title="Appearance">
              <div className="flex flex-col space-y-1">
                <p className="text-black/70 dark:text-white/70 text-sm">
                  Theme
                </p>
                <ThemeSwitcher />
              </div>
            </SettingsSection>

            <SettingsSection title="Automatic Search">
              <div className="flex flex-col space-y-4">
                <div className="flex items-center justify-between p-3 bg-light-secondary dark:bg-dark-secondary rounded-lg hover:bg-light-200 dark:hover:bg-dark-200 transition-colors">
                  <div className="flex items-center space-x-3">
                    <div className="p-2 bg-light-200 dark:bg-dark-200 rounded-lg">
                      <Layers3
                        size={18}
                        className="text-black/70 dark:text-white/70"
                      />
                    </div>
                    <div>
                      <p className="text-sm text-black/90 dark:text-white/90 font-medium">
                        Automatic Suggestions
                      </p>
                      <p className="text-xs text-black/60 dark:text-white/60 mt-0.5">
                        Automatically show related suggestions after responses
                      </p>
                    </div>
                  </div>
                  <Switch
                    checked={automaticSuggestions}
                    onChange={(checked) => {
                      setAutomaticSuggestions(checked);
                      saveConfig('automaticSuggestions', checked);
                    }}
                    className={cn(
                      automaticSuggestions
                        ? 'bg-[#24A0ED]'
                        : 'bg-light-200 dark:bg-dark-200',
                      'relative inline-flex h-6 w-11 items-center rounded-full transition-colors focus:outline-none',
                    )}
                  >
                    <span
                      className={cn(
                        automaticSuggestions
                          ? 'translate-x-6'
                          : 'translate-x-1',
                        'inline-block h-4 w-4 transform rounded-full bg-white transition-transform',
                      )}
                    />
                  </Switch>
                </div>
              </div>
            </SettingsSection>

            {/* TODO: Refactor into reusable components */}
            <SettingsSection
              title="System Prompts"
              tooltip="System prompts will be added to EVERY request in the AI model.\nUSE EXTREME CAUTION, as they can significantly alter the AI's behavior and responses.\nA typical safe prompt might be: '/no_think', to disable thinking in models that support it.\n\nProviding formatting instructions or specific behaviors could lead to unexpected results."
            >
              <div className="flex flex-col space-y-4">
                {userSystemPrompts
                  .filter((prompt) => prompt.type === 'system')
                  .map((prompt) => (
                    <div
                      key={prompt.id}
                      className="p-3 border border-light-secondary dark:border-dark-secondary rounded-md bg-light-100 dark:bg-dark-100"
                    >
                      {editingPrompt && editingPrompt.id === prompt.id ? (
                        <div className="space-y-3">
                          <InputComponent
                            type="text"
                            value={editingPrompt.name}
                            onChange={(
                              e: React.ChangeEvent<HTMLInputElement>,
                            ) =>
                              setEditingPrompt({
                                ...editingPrompt,
                                name: e.target.value,
                              })
                            }
                            placeholder="Prompt Name"
                            className="text-black dark:text-white bg-white dark:bg-dark-secondary"
                          />
                          <Select
                            value={editingPrompt.type}
                            onChange={(e) =>
                              setEditingPrompt({
                                ...editingPrompt,
                                type: e.target.value as 'system' | 'persona',
                              })
                            }
                            options={[
                              { value: 'system', label: 'System Prompt' },
                              { value: 'persona', label: 'Persona Prompt' },
                            ]}
                            className="text-black dark:text-white bg-white dark:bg-dark-secondary"
                          />
                          <TextareaComponent
                            value={editingPrompt.content}
                            onChange={(
                              e: React.ChangeEvent<HTMLTextAreaElement>,
                            ) =>
                              setEditingPrompt({
                                ...editingPrompt,
                                content: e.target.value,
                              })
                            }
                            placeholder="Prompt Content"
                            className="min-h-[100px] text-black dark:text-white bg-white dark:bg-dark-secondary"
                          />
                          <div className="flex space-x-2 justify-end">
                            <button
                              onClick={() => setEditingPrompt(null)}
                              className="px-3 py-2 text-sm rounded-md bg-light-secondary hover:bg-light-200 dark:bg-dark-secondary dark:hover:bg-dark-200 text-black/80 dark:text-white/80 flex items-center gap-1.5"
                            >
                              <X size={16} />
                              Cancel
                            </button>
                            <button
                              onClick={handleAddOrUpdateSystemPrompt}
                              className="px-3 py-2 text-sm rounded-md bg-[#24A0ED] hover:bg-[#1f8cdb] text-white flex items-center gap-1.5"
                            >
                              <Save size={16} />
                              Save
                            </button>
                          </div>
                        </div>
                      ) : (
                        <div className="flex justify-between items-start">
                          <div className="flex-grow">
                            <h4 className="font-semibold text-black/90 dark:text-white/90">
                              {prompt.name}
                            </h4>
                            <p
                              className="text-sm text-black/70 dark:text-white/70 mt-1 whitespace-pre-wrap overflow-hidden text-ellipsis"
                              style={{
                                maxHeight: '3.6em',
                                display: '-webkit-box',
                                WebkitLineClamp: 2,
                                WebkitBoxOrient: 'vertical',
                              }}
                            >
                              {prompt.content}
                            </p>
                          </div>
                          <div className="flex space-x-1 flex-shrink-0 ml-2">
                            <button
                              onClick={() => setEditingPrompt({ ...prompt })}
                              title="Edit"
                              className="p-1.5 rounded-md hover:bg-light-200 dark:hover:bg-dark-200 text-black/70 dark:text-white/70"
                            >
                              <Edit3 size={18} />
                            </button>
                            <button
                              onClick={() =>
                                handleDeleteSystemPrompt(prompt.id)
                              }
                              title="Delete"
                              className="p-1.5 rounded-md hover:bg-light-200 dark:hover:bg-dark-200 text-red-500 hover:text-red-600 dark:text-red-400 dark:hover:text-red-500"
                            >
                              <Trash2 size={18} />
                            </button>
                          </div>
                        </div>
                      )}
                    </div>
                  ))}
                {isAddingNewPrompt && newPromptType === 'system' && (
                  <div className="p-3 border border-dashed border-light-secondary dark:border-dark-secondary rounded-md space-y-3 bg-light-100 dark:bg-dark-100">
                    <InputComponent
                      type="text"
                      value={newPromptName}
                      onChange={(e: React.ChangeEvent<HTMLInputElement>) =>
                        setNewPromptName(e.target.value)
                      }
                      placeholder="System Prompt Name"
                      className="text-black dark:text-white bg-white dark:bg-dark-secondary"
                    />
                    <TextareaComponent
                      value={newPromptContent}
                      onChange={(e: React.ChangeEvent<HTMLTextAreaElement>) =>
                        setNewPromptContent(e.target.value)
                      }
                      placeholder="System prompt content (e.g., '/nothink')"
                      className="min-h-[100px] text-black dark:text-white bg-white dark:bg-dark-secondary"
                    />
                    <div className="flex space-x-2 justify-end">
                      <button
                        onClick={() => {
                          setIsAddingNewPrompt(false);
                          setNewPromptName('');
                          setNewPromptContent('');
                          setNewPromptType('system');
                        }}
                        className="px-3 py-2 text-sm rounded-md bg-light-secondary hover:bg-light-200 dark:bg-dark-secondary dark:hover:bg-dark-200 text-black/80 dark:text-white/80 flex items-center gap-1.5"
                      >
                        <X size={16} />
                        Cancel
                      </button>
                      <button
                        onClick={handleAddOrUpdateSystemPrompt}
                        className="px-3 py-2 text-sm rounded-md bg-[#24A0ED] hover:bg-[#1f8cdb] text-white flex items-center gap-1.5"
                      >
                        <Save size={16} />
                        Add System Prompt
                      </button>
                    </div>
                  </div>
                )}
                {!isAddingNewPrompt && (
                  <button
                    onClick={() => {
                      setIsAddingNewPrompt(true);
                      setNewPromptType('system');
                    }}
                    className="self-start px-3 py-2 text-sm rounded-md border border-light-200 dark:border-dark-200 hover:bg-light-200 dark:hover:bg-dark-200 text-black/80 dark:text-white/80 flex items-center gap-1.5"
                  >
                    <PlusCircle size={18} /> Add System Prompt
                  </button>
                )}
              </div>
            </SettingsSection>

            <SettingsSection
              title="Persona Prompts"
              tooltip="Persona prompts will only be applied to the final response.\nThey can define the personality and character traits for the AI assistant.\nSuch as: 'You are a pirate that speaks in riddles.'\n\nThey could be used to provide structured output instructions\nSuch as: 'Provide answers formatted with bullet points and tables.'"
            >
              <div className="flex flex-col space-y-4">
                {userSystemPrompts
                  .filter((prompt) => prompt.type === 'persona')
                  .map((prompt) => (
                    <div
                      key={prompt.id}
                      className="p-3 border border-light-secondary dark:border-dark-secondary rounded-md bg-light-100 dark:bg-dark-100"
                    >
                      {editingPrompt && editingPrompt.id === prompt.id ? (
                        <div className="space-y-3">
                          <InputComponent
                            type="text"
                            value={editingPrompt.name}
                            onChange={(
                              e: React.ChangeEvent<HTMLInputElement>,
                            ) =>
                              setEditingPrompt({
                                ...editingPrompt,
                                name: e.target.value,
                              })
                            }
                            placeholder="Prompt Name"
                            className="text-black dark:text-white bg-white dark:bg-dark-secondary"
                          />
                          <Select
                            value={editingPrompt.type}
                            onChange={(e) =>
                              setEditingPrompt({
                                ...editingPrompt,
                                type: e.target.value as 'system' | 'persona',
                              })
                            }
                            options={[
                              { value: 'system', label: 'System Prompt' },
                              { value: 'persona', label: 'Persona Prompt' },
                            ]}
                            className="text-black dark:text-white bg-white dark:bg-dark-secondary"
                          />
                          <TextareaComponent
                            value={editingPrompt.content}
                            onChange={(
                              e: React.ChangeEvent<HTMLTextAreaElement>,
                            ) =>
                              setEditingPrompt({
                                ...editingPrompt,
                                content: e.target.value,
                              })
                            }
                            placeholder="Prompt Content"
                            className="min-h-[100px] text-black dark:text-white bg-white dark:bg-dark-secondary"
                          />
                          <div className="flex space-x-2 justify-end">
                            <button
                              onClick={() => setEditingPrompt(null)}
                              className="px-3 py-2 text-sm rounded-md bg-light-secondary hover:bg-light-200 dark:bg-dark-secondary dark:hover:bg-dark-200 text-black/80 dark:text-white/80 flex items-center gap-1.5"
                            >
                              <X size={16} />
                              Cancel
                            </button>
                            <button
                              onClick={handleAddOrUpdateSystemPrompt}
                              className="px-3 py-2 text-sm rounded-md bg-[#24A0ED] hover:bg-[#1f8cdb] text-white flex items-center gap-1.5"
                            >
                              <Save size={16} />
                              Save
                            </button>
                          </div>
                        </div>
                      ) : (
                        <div className="flex justify-between items-start">
                          <div className="flex-grow">
                            <h4 className="font-semibold text-black/90 dark:text-white/90">
                              {prompt.name}
                            </h4>
                            <p
                              className="text-sm text-black/70 dark:text-white/70 mt-1 whitespace-pre-wrap overflow-hidden text-ellipsis"
                              style={{
                                maxHeight: '3.6em',
                                display: '-webkit-box',
                                WebkitLineClamp: 2,
                                WebkitBoxOrient: 'vertical',
                              }}
                            >
                              {prompt.content}
                            </p>
                          </div>
                          <div className="flex space-x-1 flex-shrink-0 ml-2">
                            <button
                              onClick={() => setEditingPrompt({ ...prompt })}
                              title="Edit"
                              className="p-1.5 rounded-md hover:bg-light-200 dark:hover:bg-dark-200 text-black/70 dark:text-white/70"
                            >
                              <Edit3 size={18} />
                            </button>
                            <button
                              onClick={() =>
                                handleDeleteSystemPrompt(prompt.id)
                              }
                              title="Delete"
                              className="p-1.5 rounded-md hover:bg-light-200 dark:hover:bg-dark-200 text-red-500 hover:text-red-600 dark:text-red-400 dark:hover:text-red-500"
                            >
                              <Trash2 size={18} />
                            </button>
                          </div>
                        </div>
                      )}
                    </div>
                  ))}
                {isAddingNewPrompt && newPromptType === 'persona' && (
                  <div className="p-3 border border-dashed border-light-secondary dark:border-dark-secondary rounded-md space-y-3 bg-light-100 dark:bg-dark-100">
                    <InputComponent
                      type="text"
                      value={newPromptName}
                      onChange={(e: React.ChangeEvent<HTMLInputElement>) =>
                        setNewPromptName(e.target.value)
                      }
                      placeholder="Persona Prompt Name"
                      className="text-black dark:text-white bg-white dark:bg-dark-secondary"
                    />
                    <TextareaComponent
                      value={newPromptContent}
                      onChange={(e: React.ChangeEvent<HTMLTextAreaElement>) =>
                        setNewPromptContent(e.target.value)
                      }
                      placeholder="Persona prompt content (e.g., You are a helpful assistant that speaks like a pirate and uses nautical metaphors.)"
                      className="min-h-[100px] text-black dark:text-white bg-white dark:bg-dark-secondary"
                    />
                    <div className="flex space-x-2 justify-end">
                      <button
                        onClick={() => {
                          setIsAddingNewPrompt(false);
                          setNewPromptName('');
                          setNewPromptContent('');
                          setNewPromptType('system');
                        }}
                        className="px-3 py-2 text-sm rounded-md bg-light-secondary hover:bg-light-200 dark:bg-dark-secondary dark:hover:bg-dark-200 text-black/80 dark:text-white/80 flex items-center gap-1.5"
                      >
                        <X size={16} />
                        Cancel
                      </button>
                      <button
                        onClick={handleAddOrUpdateSystemPrompt}
                        className="px-3 py-2 text-sm rounded-md bg-[#24A0ED] hover:bg-[#1f8cdb] text-white flex items-center gap-1.5"
                      >
                        <Save size={16} />
                        Add Persona Prompt
                      </button>
                    </div>
                  </div>
                )}
                {!isAddingNewPrompt && (
                  <button
                    onClick={() => {
                      setIsAddingNewPrompt(true);
                      setNewPromptType('persona');
                    }}
                    className="self-start px-3 py-2 text-sm rounded-md border border-light-200 dark:border-dark-200 hover:bg-light-200 dark:hover:bg-dark-200 text-black/80 dark:text-white/80 flex items-center gap-1.5"
                  >
                    <PlusCircle size={18} /> Add Persona Prompt
                  </button>
                )}
              </div>
            </SettingsSection>

            <SettingsSection
              title="Default Search Settings"
              tooltip='Select the settings that will be used when navigating to the site with a search query, such as "example.com/search?q=your+query".\nThese settings will override the global settings for search queries.\n\nIf settings are not specified, the global settings will be used.'
            >
              <div className="flex flex-col space-y-4">
                <div className="flex flex-col space-y-1">
                  <p className="text-black/70 dark:text-white/70 text-sm">
                    Optimization Mode
                  </p>
                  <div className="flex justify-start items-center space-x-2">
                    <Optimization
                      optimizationMode={searchOptimizationMode}
                      setOptimizationMode={(mode) => {
                        setSearchOptimizationMode(mode);
                        saveSearchSetting('searchOptimizationMode', mode);
                      }}
                      showTitle={true}
                    />
                    {searchOptimizationMode && (
                      <button
                        onClick={() => {
                          setSearchOptimizationMode('');
                          localStorage.removeItem('searchOptimizationMode');
                        }}
                        className="p-1.5 rounded-md hover:bg-light-200 dark:hover:bg-dark-200 text-black/50 dark:text-white/50 hover:text-black/80 dark:hover:text-white/80 transition-colors"
                        title="Reset optimization mode"
                      >
                        <RotateCcw size={16} />
                      </button>
                    )}
                  </div>
                </div>

                <div className="flex flex-col space-y-1">
                  <p className="text-black/70 dark:text-white/70 text-sm">
                    Chat Model
                  </p>
                  <div className="flex justify-start items-center space-x-2">
                    <ModelSelector
                      selectedModel={{
                        provider: searchChatModelProvider,
                        model: searchChatModel,
                      }}
                      setSelectedModel={(model) => {
                        setSearchChatModelProvider(model.provider);
                        setSearchChatModel(model.model);
                        saveSearchSetting(
                          'searchChatModelProvider',
                          model.provider,
                        );
                        saveSearchSetting('searchChatModel', model.model);
                      }}
                      truncateModelName={false}
                    />
                    {(searchChatModelProvider || searchChatModel) && (
                      <button
                        onClick={() => {
                          setSearchChatModelProvider('');
                          setSearchChatModel('');
                          localStorage.removeItem('searchChatModelProvider');
                          localStorage.removeItem('searchChatModel');
                        }}
                        className="p-1.5 rounded-md hover:bg-light-200 dark:hover:bg-dark-200 text-black/50 dark:text-white/50 hover:text-black/80 dark:hover:text-white/80 transition-colors"
                        title="Reset chat model"
                      >
                        <RotateCcw size={16} />
                      </button>
                    )}
                  </div>
                </div>
              </div>
            </SettingsSection>

            <SettingsSection title="Model Settings">
              {config.chatModelProviders && (
                <div className="flex flex-col space-y-4">
                  <div className="flex flex-col space-y-1">
                    <p className="text-black/70 dark:text-white/70 text-sm">
                      Chat Model Provider
                    </p>
                    <Select
                      value={selectedChatModelProvider ?? undefined}
                      onChange={(e) => {
                        const value = e.target.value;
                        setSelectedChatModelProvider(value);
                        saveConfig('chatModelProvider', value);
                        const firstModel =
                          config.chatModelProviders[value]?.[0]?.name;
                        if (firstModel) {
                          setSelectedChatModel(firstModel);
                          saveConfig('chatModel', firstModel);
                        }
                      }}
                      options={Object.keys(config.chatModelProviders).map(
                        (provider) => ({
                          value: provider,
                          label:
                            (PROVIDER_METADATA as any)[provider]?.displayName ||
                            provider.charAt(0).toUpperCase() +
                              provider.slice(1),
                        }),
                      )}
                    />
                  </div>

                  {selectedChatModelProvider &&
                    selectedChatModelProvider != 'custom_openai' && (
                      <div className="flex flex-col space-y-1">
                        <p className="text-black/70 dark:text-white/70 text-sm">
                          Chat Model
                        </p>
                        <Select
                          value={selectedChatModel ?? undefined}
                          onChange={(e) => {
                            const value = e.target.value;
                            setSelectedChatModel(value);
                            saveConfig('chatModel', value);
                          }}
                          options={(() => {
                            const chatModelProvider =
                              config.chatModelProviders[
                                selectedChatModelProvider
                              ];
                            return chatModelProvider
                              ? chatModelProvider.length > 0
                                ? chatModelProvider.map((model) => ({
                                    value: model.name,
                                    label: model.displayName,
                                  }))
                                : [
                                    {
                                      value: '',
                                      label: 'No models available',
                                      disabled: true,
                                    },
                                  ]
                              : [
                                  {
                                    value: '',
                                    label:
                                      'Invalid provider, please check backend logs',
                                    disabled: true,
                                  },
                                ];
                          })()}
                        />
                        {selectedChatModelProvider === 'ollama' && (
                          <div className="flex flex-col space-y-1">
                            <p className="text-black/70 dark:text-white/70 text-sm">
                              Chat Context Window Size
                            </p>
                            <Select
                              value={
                                isCustomContextWindow
                                  ? 'custom'
                                  : contextWindowSize.toString()
                              }
                              onChange={(e) => {
                                const value = e.target.value;
                                if (value === 'custom') {
                                  setIsCustomContextWindow(true);
                                } else {
                                  setIsCustomContextWindow(false);
                                  const numValue = parseInt(value);
                                  setContextWindowSize(numValue);
                                  setConfig((prev) => ({
                                    ...prev!,
                                    ollamaContextWindow: numValue,
                                  }));
                                  saveConfig('ollamaContextWindow', numValue);
                                }
                              }}
                              options={[
                                ...predefinedContextSizes.map((size) => ({
                                  value: size.toString(),
                                  label: `${size.toLocaleString()} tokens`,
                                })),
                                { value: 'custom', label: 'Custom...' },
                              ]}
                            />
                            {isCustomContextWindow && (
                              <div className="mt-2">
                                <InputComponent
                                  type="number"
                                  min={512}
                                  value={contextWindowSize}
                                  placeholder="Custom context window size (minimum 512)"
                                  isSaving={savingStates['ollamaContextWindow']}
                                  onChange={(e) => {
                                    // Allow any value to be typed
                                    const value =
                                      parseInt(e.target.value) ||
                                      contextWindowSize;
                                    setContextWindowSize(value);
                                  }}
                                  onSave={(value) => {
                                    // Validate only when saving
                                    const numValue = Math.max(
                                      512,
                                      parseInt(value) || 2048,
                                    );
                                    setContextWindowSize(numValue);
                                    setConfig((prev) => ({
                                      ...prev!,
                                      ollamaContextWindow: numValue,
                                    }));
                                    saveConfig('ollamaContextWindow', numValue);
                                  }}
                                />
                              </div>
                            )}
                            <p className="text-xs text-black/60 dark:text-white/60 mt-0.5">
                              {isCustomContextWindow
                                ? 'Adjust the context window size for Ollama models (minimum 512 tokens)'
                                : 'Adjust the context window size for Ollama models'}
                            </p>
                          </div>
                        )}
                      </div>
                    )}
                </div>
              )}

              {selectedChatModelProvider &&
                selectedChatModelProvider === 'custom_openai' && (
                  <div className="flex flex-col space-y-4">
                    <div className="flex flex-col space-y-1">
                      <p className="text-black/70 dark:text-white/70 text-sm">
                        Model Name
                      </p>
                      <InputComponent
                        type="text"
                        placeholder="Model name"
                        value={config.customOpenaiModelName}
                        isSaving={savingStates['customOpenaiModelName']}
                        onChange={(e: React.ChangeEvent<HTMLInputElement>) => {
                          setConfig((prev) => ({
                            ...prev!,
                            customOpenaiModelName: e.target.value,
                          }));
                        }}
                        onSave={(value) =>
                          saveConfig('customOpenaiModelName', value)
                        }
                      />
                    </div>
                    <div className="flex flex-col space-y-1">
                      <p className="text-black/70 dark:text-white/70 text-sm">
                        Custom OpenAI API Key
                      </p>
                      <InputComponent
                        type="password"
                        placeholder="Custom OpenAI API Key"
                        value={config.customOpenaiApiKey}
                        isSaving={savingStates['customOpenaiApiKey']}
                        onChange={(e: React.ChangeEvent<HTMLInputElement>) => {
                          setConfig((prev) => ({
                            ...prev!,
                            customOpenaiApiKey: e.target.value,
                          }));
                        }}
                        onSave={(value) =>
                          saveConfig('customOpenaiApiKey', value)
                        }
                      />
                    </div>
                    <div className="flex flex-col space-y-1">
                      <p className="text-black/70 dark:text-white/70 text-sm">
                        Custom OpenAI Base URL
                      </p>
                      <InputComponent
                        type="text"
                        placeholder="Custom OpenAI Base URL"
                        value={config.customOpenaiApiUrl}
                        isSaving={savingStates['customOpenaiApiUrl']}
                        onChange={(e: React.ChangeEvent<HTMLInputElement>) => {
                          setConfig((prev) => ({
                            ...prev!,
                            customOpenaiApiUrl: e.target.value,
                          }));
                        }}
                        onSave={(value) =>
                          saveConfig('customOpenaiApiUrl', value)
                        }
                      />
                    </div>
                  </div>
                )}

              {config.embeddingModelProviders && (
                <div className="flex flex-col space-y-4 mt-4 pt-4 border-t border-light-200 dark:border-dark-200">
                  <div className="flex flex-col space-y-1">
                    <p className="text-black/70 dark:text-white/70 text-sm">
                      Embedding Model Provider
                    </p>
                    <Select
                      value={selectedEmbeddingModelProvider ?? undefined}
                      onChange={(e) => {
                        const value = e.target.value;
                        setSelectedEmbeddingModelProvider(value);
                        saveConfig('embeddingModelProvider', value);
                        const firstModel =
                          config.embeddingModelProviders[value]?.[0]?.name;
                        if (firstModel) {
                          setSelectedEmbeddingModel(firstModel);
                          saveConfig('embeddingModel', firstModel);
                        }
                      }}
                      options={Object.keys(config.embeddingModelProviders).map(
                        (provider) => ({
                          value: provider,
                          label:
                            (PROVIDER_METADATA as any)[provider]?.displayName ||
                            provider.charAt(0).toUpperCase() +
                              provider.slice(1),
                        }),
                      )}
                    />
                  </div>

                  {selectedEmbeddingModelProvider && (
                    <div className="flex flex-col space-y-1">
                      <p className="text-black/70 dark:text-white/70 text-sm">
                        Embedding Model
                      </p>
                      <Select
                        value={selectedEmbeddingModel ?? undefined}
                        onChange={(e) => {
                          const value = e.target.value;
                          setSelectedEmbeddingModel(value);
                          saveConfig('embeddingModel', value);
                        }}
                        options={(() => {
                          const embeddingModelProvider =
                            config.embeddingModelProviders[
                              selectedEmbeddingModelProvider
                            ];
                          return embeddingModelProvider
                            ? embeddingModelProvider.length > 0
                              ? embeddingModelProvider.map((model) => ({
                                  value: model.name,
                                  label: model.displayName,
                                }))
                              : [
                                  {
                                    value: '',
                                    label: 'No models available',
                                    disabled: true,
                                  },
                                ]
                            : [
                                {
                                  value: '',
                                  label:
                                    'Invalid provider, please check backend logs',
                                  disabled: true,
                                },
                              ];
                        })()}
                      />
                    </div>
                  )}
                </div>
              )}
            </SettingsSection>

            <SettingsSection
              title="Model Visibility"
              tooltip="Hide models from the API to prevent them from appearing in model lists.\nHidden models will not be available for selection in the interface.\nThis allows server admins to disable models that may incur large costs or won't work with the application."
            >
              <div className="flex flex-col space-y-3">
                {/* Unified Models List */}
                {(() => {
                  // Combine all models from both chat and embedding providers
                  const allProviders: Record<string, Record<string, any>> = {};

                  // Add chat models
                  Object.entries(allModels.chat).forEach(
                    ([provider, models]) => {
                      if (!allProviders[provider]) {
                        allProviders[provider] = {};
                      }
                      Object.entries(models).forEach(([modelKey, model]) => {
                        allProviders[provider][modelKey] = model;
                      });
                    },
                  );

                  // Add embedding models
                  Object.entries(allModels.embedding).forEach(
                    ([provider, models]) => {
                      if (!allProviders[provider]) {
                        allProviders[provider] = {};
                      }
                      Object.entries(models).forEach(([modelKey, model]) => {
                        allProviders[provider][modelKey] = model;
                      });
                    },
                  );

                  return Object.keys(allProviders).length > 0 ? (
                    Object.entries(allProviders).map(([provider, models]) => {
                      const providerId = `provider-${provider}`;
                      const isExpanded = expandedProviders.has(providerId);
                      const modelEntries = Object.entries(models);
                      const hiddenCount = modelEntries.filter(([modelKey]) =>
                        hiddenModels.includes(modelKey),
                      ).length;
                      const totalCount = modelEntries.length;

                      return (
                        <div
                          key={providerId}
                          className="border border-light-200 dark:border-dark-200 rounded-lg overflow-hidden"
                        >
                          <button
                            onClick={() => toggleProviderExpansion(providerId)}
                            className="w-full p-3 bg-light-secondary dark:bg-dark-secondary hover:bg-light-200 dark:hover:bg-dark-200 transition-colors flex items-center justify-between"
                          >
                            <div className="flex items-center space-x-3">
                              {isExpanded ? (
                                <ChevronDown
                                  size={16}
                                  className="text-black/70 dark:text-white/70"
                                />
                              ) : (
                                <ChevronRight
                                  size={16}
                                  className="text-black/70 dark:text-white/70"
                                />
                              )}
                              <h4 className="text-sm font-medium text-black/80 dark:text-white/80">
                                {(PROVIDER_METADATA as any)[provider]
                                  ?.displayName ||
                                  provider.charAt(0).toUpperCase() +
                                    provider.slice(1)}
                              </h4>
                            </div>
                            <div className="flex items-center space-x-2 text-xs text-black/60 dark:text-white/60">
                              <span>{totalCount - hiddenCount} visible</span>
                              {hiddenCount > 0 && (
                                <span className="px-2 py-1 bg-red-100 dark:bg-red-900/30 text-red-700 dark:text-red-400 rounded">
                                  {hiddenCount} hidden
                                </span>
                              )}
                            </div>
                          </button>

                          {isExpanded && (
                            <div className="p-3 bg-light-100 dark:bg-dark-100 border-t border-light-200 dark:border-dark-200">
                              <div className="grid grid-cols-1 md:grid-cols-2 gap-2">
                                {modelEntries.map(([modelKey, model]) => (
                                  <div
                                    key={`${provider}-${modelKey}`}
                                    className="flex items-center justify-between p-2 bg-white dark:bg-dark-secondary rounded-md"
                                  >
                                    <span className="text-sm text-black/90 dark:text-white/90">
                                      {model.displayName || modelKey}
                                    </span>
                                    <Switch
                                      checked={!hiddenModels.includes(modelKey)}
                                      onChange={(checked) => {
                                        handleModelVisibilityToggle(
                                          modelKey,
                                          checked,
                                        );
                                      }}
                                      className={cn(
                                        !hiddenModels.includes(modelKey)
                                          ? 'bg-[#24A0ED]'
                                          : 'bg-light-200 dark:bg-dark-200',
                                        'relative inline-flex h-5 w-9 items-center rounded-full transition-colors focus:outline-none',
                                      )}
                                    >
                                      <span
                                        className={cn(
                                          !hiddenModels.includes(modelKey)
                                            ? 'translate-x-5'
                                            : 'translate-x-1',
                                          'inline-block h-3 w-3 transform rounded-full bg-white transition-transform',
                                        )}
                                      />
                                    </Switch>
                                  </div>
                                ))}
                              </div>
                            </div>
                          )}
                        </div>
                      );
                    })
                  ) : (
                    <p className="text-sm text-black/60 dark:text-white/60 italic">
                      No models available
                    </p>
                  );
                })()}
              </div>
            </SettingsSection>

            <SettingsSection
              title="API Keys"
              tooltip="API Key values can be viewed in the config.toml file"
            >
              <div className="flex flex-col space-y-4">
                <div className="flex flex-col space-y-1">
                  <p className="text-black/70 dark:text-white/70 text-sm">
                    OpenAI API Key
                  </p>
                  <InputComponent
                    type="password"
                    placeholder="OpenAI API Key"
                    value={config.openaiApiKey}
                    isSaving={savingStates['openaiApiKey']}
                    onChange={(e) => {
                      setConfig((prev) => ({
                        ...prev!,
                        openaiApiKey: e.target.value,
                      }));
                    }}
                    onSave={(value) => saveConfig('openaiApiKey', value)}
                  />
                </div>

                <div className="flex flex-col space-y-1">
                  <p className="text-black/70 dark:text-white/70 text-sm">
                    Ollama API URL
                  </p>
                  <InputComponent
                    type="text"
                    placeholder="Ollama API URL"
                    value={config.ollamaApiUrl}
                    isSaving={savingStates['ollamaApiUrl']}
                    onChange={(e) => {
                      setConfig((prev) => ({
                        ...prev!,
                        ollamaApiUrl: e.target.value,
                      }));
                    }}
                    onSave={(value) => saveConfig('ollamaApiUrl', value)}
                  />
                </div>

                <div className="flex flex-col space-y-1">
                  <p className="text-black/70 dark:text-white/70 text-sm">
                    GROQ API Key
                  </p>
                  <InputComponent
                    type="password"
                    placeholder="GROQ API Key"
                    value={config.groqApiKey}
                    isSaving={savingStates['groqApiKey']}
                    onChange={(e) => {
                      setConfig((prev) => ({
                        ...prev!,
                        groqApiKey: e.target.value,
                      }));
                    }}
                    onSave={(value) => saveConfig('groqApiKey', value)}
                  />
                </div>

                <div className="flex flex-col space-y-1">
                  <p className="text-black/70 dark:text-white/70 text-sm">
                    Anthropic API Key
                  </p>
                  <InputComponent
                    type="password"
                    placeholder="Anthropic API key"
                    value={config.anthropicApiKey}
                    isSaving={savingStates['anthropicApiKey']}
                    onChange={(e) => {
                      setConfig((prev) => ({
                        ...prev!,
                        anthropicApiKey: e.target.value,
                      }));
                    }}
                    onSave={(value) => saveConfig('anthropicApiKey', value)}
                  />
                </div>

                <div className="flex flex-col space-y-1">
                  <p className="text-black/70 dark:text-white/70 text-sm">
                    Gemini API Key
                  </p>
                  <InputComponent
                    type="password"
                    placeholder="Gemini API key"
                    value={config.geminiApiKey}
                    isSaving={savingStates['geminiApiKey']}
                    onChange={(e) => {
                      setConfig((prev) => ({
                        ...prev!,
                        geminiApiKey: e.target.value,
                      }));
                    }}
                    onSave={(value) => saveConfig('geminiApiKey', value)}
                  />
                </div>

                <div className="flex flex-col space-y-1">
                  <p className="text-black/70 dark:text-white/70 text-sm">
                    Deepseek API Key
                  </p>
                  <InputComponent
                    type="password"
                    placeholder="Deepseek API Key"
                    value={config.deepseekApiKey}
                    isSaving={savingStates['deepseekApiKey']}
                    onChange={(e) => {
                      setConfig((prev) => ({
                        ...prev!,
                        deepseekApiKey: e.target.value,
                      }));
                    }}
                    onSave={(value) => saveConfig('deepseekApiKey', value)}
                  />
                </div>

                <div className="flex flex-col space-y-1">
                  <p className="text-black/70 dark:text-white/70 text-sm">
                    AI/ML API Key
                  </p>
                  <Input
                    type="text"
                    placeholder="AI/ML API Key"
                    value={config.aimlApiKey}
                    isSaving={savingStates['aimlApiKey']}
                    onChange={(e) => {
                      setConfig((prev) => ({
                        ...prev!,
                        aimlApiKey: e.target.value,
                      }));
                    }}
                    onSave={(value) => saveConfig('aimlApiKey', value)}
                  />
                </div>

                <div className="flex flex-col space-y-1">
                  <p className="text-black/70 dark:text-white/70 text-sm">
                    LM Studio API URL
                  </p>
                  <InputComponent
                    type="text"
                    placeholder="LM Studio API URL"
                    value={config.lmStudioApiUrl}
                    isSaving={savingStates['lmStudioApiUrl']}
                    onChange={(e) => {
                      setConfig((prev) => ({
                        ...prev!,
                        lmStudioApiUrl: e.target.value,
                      }));
                    }}
                    onSave={(value) => saveConfig('lmStudioApiUrl', value)}
                  />
                </div>
              </div>
            </SettingsSection>
          </div>
        )
      )}
    </div>
  );
}<|MERGE_RESOLUTION|>--- conflicted
+++ resolved
@@ -229,15 +229,8 @@
   const [selectedEmbeddingModel, setSelectedEmbeddingModel] = useState<
     string | null
   >(null);
-<<<<<<< HEAD
-  const [isLoading, setIsLoading] = useState(false);
+  const [isLoading, setIsLoading] = useState(true);
   const [automaticSuggestions, setAutomaticSuggestions] = useState(true);
-=======
-  const [isLoading, setIsLoading] = useState(true);
-  const [automaticImageSearch, setAutomaticImageSearch] = useState(false);
-  const [automaticVideoSearch, setAutomaticVideoSearch] = useState(false);
-  const [systemInstructions, setSystemInstructions] = useState<string>('');
->>>>>>> 57407112
   const [savingStates, setSavingStates] = useState<Record<string, boolean>>({});
   const [contextWindowSize, setContextWindowSize] = useState(2048);
   const [isCustomContextWindow, setIsCustomContextWindow] = useState(false);
@@ -1741,7 +1734,26 @@
                   <p className="text-black/70 dark:text-white/70 text-sm">
                     AI/ML API Key
                   </p>
-                  <Input
+                  <InputComponent
+                    type="text"
+                    placeholder="AI/ML API Key"
+                    value={config.aimlApiKey}
+                    isSaving={savingStates['aimlApiKey']}
+                    onChange={(e) => {
+                      setConfig((prev) => ({
+                        ...prev!,
+                        aimlApiKey: e.target.value,
+                      }));
+                    }}
+                    onSave={(value) => saveConfig('aimlApiKey', value)}
+                  />
+                </div>
+
+                <div className="flex flex-col space-y-1">
+                  <p className="text-black/70 dark:text-white/70 text-sm">
+                    AI/ML API Key
+                  </p>
+                  <InputComponent
                     type="text"
                     placeholder="AI/ML API Key"
                     value={config.aimlApiKey}
