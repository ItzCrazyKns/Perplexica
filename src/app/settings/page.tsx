--- conflicted
+++ resolved
@@ -231,14 +231,8 @@
     string | null
   >(null);
   const [isLoading, setIsLoading] = useState(true);
-<<<<<<< HEAD
   const [automaticSuggestions, setAutomaticSuggestions] = useState(true);
-=======
-  const [automaticImageSearch, setAutomaticImageSearch] = useState(false);
-  const [automaticVideoSearch, setAutomaticVideoSearch] = useState(false);
-  const [systemInstructions, setSystemInstructions] = useState<string>('');
   const [temperatureUnit, setTemperatureUnit] = useState<'C' | 'F'>('C');
->>>>>>> 94e6db10
   const [savingStates, setSavingStates] = useState<Record<string, boolean>>({});
   const [contextWindowSize, setContextWindowSize] = useState(2048);
   const [isCustomContextWindow, setIsCustomContextWindow] = useState(false);
@@ -560,15 +554,10 @@
         localStorage.setItem('embeddingModelProvider', value);
       } else if (key === 'embeddingModel') {
         localStorage.setItem('embeddingModel', value);
-<<<<<<< HEAD
       } else if (key === 'ollamaContextWindow') {
         localStorage.setItem('ollamaContextWindow', value.toString());
-=======
-      } else if (key === 'systemInstructions') {
-        localStorage.setItem('systemInstructions', value);
       } else if (key === 'temperatureUnit') {
         localStorage.setItem('temperatureUnit', value.toString());
->>>>>>> 94e6db10
       }
     } catch (err) {
       console.error('Failed to save:', err);
@@ -1155,7 +1144,6 @@
               tooltip='Select the settings that will be used when navigating to the site with a search query, such as "example.com/search?q=your+query".\nThese settings will override the global settings for search queries.\n\nIf settings are not specified, the global settings will be used.'
             >
               <div className="flex flex-col space-y-4">
-<<<<<<< HEAD
                 <div className="flex flex-col space-y-1">
                   <p className="text-black/70 dark:text-white/70 text-sm">
                     Optimization Mode
@@ -1221,16 +1209,6 @@
                     )}
                   </div>
                 </div>
-=======
-                <Textarea
-                  value={systemInstructions ?? undefined}
-                  isSaving={savingStates['systemInstructions']}
-                  onChange={(e) => {
-                    setSystemInstructions(e.target.value);
-                  }}
-                  onSave={(value) => saveConfig('systemInstructions', value)}
-                />
->>>>>>> 94e6db10
               </div>
             </SettingsSection>
 
