--- conflicted
+++ resolved
@@ -1,24 +1,9 @@
 import { AIMessage, BaseMessage, HumanMessage } from '@langchain/core/messages';
 import { MetaSearchAgentType } from '@/lib/search/metaSearchAgent';
 import { searchHandlers } from '@/lib/search';
-<<<<<<< HEAD
 import { DEFAULT_LOCALE } from '@/i18n/locales';
-
-interface chatModel {
-  provider: string;
-  name: string;
-  customOpenAIKey?: string;
-  customOpenAIBaseURL?: string;
-}
-
-interface embeddingModel {
-  provider: string;
-  name: string;
-}
-=======
 import ModelRegistry from '@/lib/models/registry';
 import { ModelWithProvider } from '@/lib/models/types';
->>>>>>> 295334b1
 
 interface ChatRequestBody {
   optimizationMode: 'speed' | 'balanced';
