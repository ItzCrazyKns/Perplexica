--- conflicted
+++ resolved
@@ -9,6 +9,7 @@
 import { z } from 'zod';
 import ModelRegistry from '@/lib/models/registry';
 import { ModelWithProvider } from '@/lib/models/types';
+import { DEFAULT_LOCALE } from '@/i18n/locales';
 
 export const runtime = 'nodejs';
 export const dynamic = 'force-dynamic';
@@ -67,6 +68,7 @@
   chatModel: chatModelSchema,
   embeddingModel: embeddingModelSchema,
   systemInstructions: z.string().nullable().optional().default(''),
+  locale: z.string().optional(),
 });
 
 type Message = z.infer<typeof messageSchema>;
@@ -85,23 +87,10 @@
     };
   }
 
-<<<<<<< HEAD
-type Body = {
-  message: Message;
-  optimizationMode: 'speed' | 'balanced' | 'quality';
-  focusMode: string;
-  history: Array<[string, string]>;
-  files: Array<string>;
-  chatModel: ChatModel;
-  embeddingModel: EmbeddingModel;
-  systemInstructions: string;
-  locale: string;
-=======
   return {
     success: true,
     data: result.data,
   };
->>>>>>> 295334b1
 };
 
 const handleEmitterEvents = async (
@@ -311,12 +300,8 @@
       embedding,
       body.optimizationMode,
       body.files,
-<<<<<<< HEAD
-      body.systemInstructions,
-      body.locale,
-=======
       body.systemInstructions as string,
->>>>>>> 295334b1
+      body.locale || DEFAULT_LOCALE,
     );
 
     const responseStream = new TransformStream();
