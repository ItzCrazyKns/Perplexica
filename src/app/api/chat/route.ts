--- conflicted
+++ resolved
@@ -63,6 +63,7 @@
   focusMode?: string,
 ) => {
   let recievedMessage = '';
+  let sources: any[] = [];
   const aiMessageId = crypto.randomBytes(7).toString('hex');
 
   stream.on('data', (data) => {
@@ -80,6 +81,7 @@
 
       recievedMessage += parsedData.data;
     } else if (parsedData.type === 'sources') {
+      sources = parsedData.data;
       writer.write(
         encoder.encode(
           JSON.stringify({
@@ -371,21 +373,16 @@
     const writer = responseStream.writable.getWriter();
     const encoder = new TextEncoder();
 
-<<<<<<< HEAD
     handleEmitterEvents(
       stream,
       writer,
       encoder,
-      aiMessageId,
       message.chatId,
       userId,
       sessionId,
       message.content,
       body.focusMode
     );
-=======
-    handleEmitterEvents(stream, writer, encoder, message.chatId);
->>>>>>> b9071cee
     handleHistorySave(message, humanMessageId, body.focusMode, body.files);
 
     return new Response(responseStream.readable, {
