import generateSuggestions from '@/lib/chains/suggestionGeneratorAgent';
import ModelRegistry from '@/lib/models/registry';
import { ModelWithProvider } from '@/lib/models/types';
import { BaseChatModel } from '@langchain/core/language_models/chat_models';
import { AIMessage, BaseMessage, HumanMessage } from '@langchain/core/messages';
<<<<<<< HEAD
import { ChatOpenAI } from '@langchain/openai';
import { DEFAULT_LOCALE } from '@/i18n/locales';

interface ChatModel {
  provider: string;
  model: string;
}

interface SuggestionsGenerationBody {
  chatHistory: any[];
  chatModel?: ChatModel;
  locale?: string;
=======

interface SuggestionsGenerationBody {
  chatHistory: any[];
  chatModel: ModelWithProvider;
>>>>>>> 295334b1
}

export const POST = async (req: Request) => {
  try {
    const body: SuggestionsGenerationBody = await req.json();

    const chatHistory = body.chatHistory
      .map((msg: any) => {
        if (msg.role === 'user') {
          return new HumanMessage(msg.content);
        } else if (msg.role === 'assistant') {
          return new AIMessage(msg.content);
        }
      })
      .filter((msg) => msg !== undefined) as BaseMessage[];

    const registry = new ModelRegistry();

    const llm = await registry.loadChatModel(
      body.chatModel.providerId,
      body.chatModel.key,
    );

    const suggestions = await generateSuggestions(
      {
        chat_history: chatHistory,
        locale: body.locale || DEFAULT_LOCALE,
      },
      llm,
    );

    return Response.json({ suggestions }, { status: 200 });
  } catch (err) {
    console.error(`An error occurred while generating suggestions: ${err}`);
    return Response.json(
      { message: 'An error occurred while generating suggestions' },
      { status: 500 },
    );
  }
};<|MERGE_RESOLUTION|>--- conflicted
+++ resolved
@@ -1,27 +1,13 @@
 import generateSuggestions from '@/lib/chains/suggestionGeneratorAgent';
 import ModelRegistry from '@/lib/models/registry';
 import { ModelWithProvider } from '@/lib/models/types';
-import { BaseChatModel } from '@langchain/core/language_models/chat_models';
 import { AIMessage, BaseMessage, HumanMessage } from '@langchain/core/messages';
-<<<<<<< HEAD
-import { ChatOpenAI } from '@langchain/openai';
 import { DEFAULT_LOCALE } from '@/i18n/locales';
-
-interface ChatModel {
-  provider: string;
-  model: string;
-}
-
-interface SuggestionsGenerationBody {
-  chatHistory: any[];
-  chatModel?: ChatModel;
-  locale?: string;
-=======
 
 interface SuggestionsGenerationBody {
   chatHistory: any[];
   chatModel: ModelWithProvider;
->>>>>>> 295334b1
+  locale?: string;
 }
 
 export const POST = async (req: Request) => {
