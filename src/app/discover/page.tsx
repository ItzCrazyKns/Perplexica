'use client';

<<<<<<< HEAD
import { Search } from 'lucide-react';
import { useCallback, useEffect, useState } from 'react';
import { useTranslations } from 'next-intl';
import Link from 'next/link';
import Image from 'next/image';
=======
import { Globe2Icon } from 'lucide-react';
import { useEffect, useState } from 'react';
>>>>>>> 295334b1
import { toast } from 'sonner';
import { cn } from '@/lib/utils';
import SmallNewsCard from '@/components/Discover/SmallNewsCard';
import MajorNewsCard from '@/components/Discover/MajorNewsCard';

export interface Discover {
  title: string;
  content: string;
  url: string;
  thumbnail: string;
}

const topics: {
  key: 'tech' | 'finance' | 'art' | 'sports' | 'entertainment';
}[] = [
  { key: 'tech' },
  { key: 'finance' },
  { key: 'art' },
  { key: 'sports' },
  { key: 'entertainment' },
];

const Page = () => {
  const [discover, setDiscover] = useState<Discover[] | null>(null);
  const [loading, setLoading] = useState(true);
  const [activeTopic, setActiveTopic] = useState<string>(topics[0].key);
  const t = useTranslations('pages.discover');

  const fetchArticles = useCallback(
    async (topic: string) => {
      setLoading(true);
      try {
        const res = await fetch(`/api/discover?topic=${topic}`, {
          method: 'GET',
          headers: {
            'Content-Type': 'application/json',
          },
        });

        const data = await res.json();

        if (!res.ok) {
          throw new Error(data.message);
        }

        data.blogs = data.blogs.filter((blog: Discover) => blog.thumbnail);

        setDiscover(data.blogs);
      } catch (err: any) {
        console.error('Error fetching data:', err.message);
        toast.error(t('errorFetchingData'));
      } finally {
        setLoading(false);
      }
    },
    [t],
  );

  useEffect(() => {
    fetchArticles(activeTopic);
  }, [activeTopic, fetchArticles]);

  return (
    <>
      <div>
<<<<<<< HEAD
        <div className="flex flex-col pt-4">
          <div className="flex items-center">
            <Search />
            <h1 className="text-3xl font-medium p-2">{t('title')}</h1>
          </div>
          <hr className="border-t border-[#2B2C2C] my-4 w-full" />
        </div>

        <div className="flex flex-row items-center space-x-2 overflow-x-auto">
          {topics.map((topic, i) => (
            <div
              key={i}
              className={cn(
                'border-[0.1px] rounded-full text-sm px-3 py-1 text-nowrap transition duration-200 cursor-pointer',
                activeTopic === topic.key
                  ? 'text-cyan-300 bg-cyan-300/30 border-cyan-300/60'
                  : 'border-black/30 dark:border-white/30 text-black/70 dark:text-white/70 hover:text-black dark:hover:text-white hover:border-black/40 dark:hover:border-white/40 hover:bg-black/5 dark:hover:bg-white/5',
              )}
              onClick={() => setActiveTopic(topic.key)}
            >
              <span>{t(`topics.${topic.key}`)}</span>
=======
        <div className="flex flex-col pt-10 border-b border-light-200/20 dark:border-dark-200/20 pb-6 px-2">
          <div className="flex flex-col lg:flex-row lg:items-center lg:justify-between gap-4">
            <div className="flex items-center justify-center">
              <Globe2Icon size={45} className="mb-2.5" />
              <h1
                className="text-5xl font-normal p-2"
                style={{ fontFamily: 'PP Editorial, serif' }}
              >
                Discover
              </h1>
            </div>
            <div className="flex flex-row items-center space-x-2 overflow-x-auto">
              {topics.map((t, i) => (
                <div
                  key={i}
                  className={cn(
                    'border-[0.1px] rounded-full text-sm px-3 py-1 text-nowrap transition duration-200 cursor-pointer',
                    activeTopic === t.key
                      ? 'text-cyan-700 dark:text-cyan-300 bg-cyan-300/20 border-cyan-700/60 dar:bg-cyan-300/30 dark:border-cyan-300/40'
                      : 'border-black/30 dark:border-white/30 text-black/70 dark:text-white/70 hover:text-black dark:hover:text-white hover:border-black/40 dark:hover:border-white/40 hover:bg-black/5 dark:hover:bg-white/5',
                  )}
                  onClick={() => setActiveTopic(t.key)}
                >
                  <span>{t.display}</span>
                </div>
              ))}
>>>>>>> 295334b1
            </div>
          </div>
        </div>

        {loading ? (
          <div className="flex flex-row items-center justify-center min-h-screen">
            <svg
              aria-hidden="true"
              className="w-8 h-8 text-light-200 fill-light-secondary dark:text-[#202020] animate-spin dark:fill-[#ffffff3b]"
              viewBox="0 0 100 101"
              fill="none"
              xmlns="http://www.w3.org/2000/svg"
            >
              <path
                d="M100 50.5908C100.003 78.2051 78.1951 100.003 50.5908 100C22.9765 99.9972 0.997224 78.018 1 50.4037C1.00281 22.7993 22.8108 0.997224 50.4251 1C78.0395 1.00281 100.018 22.8108 100 50.4251ZM9.08164 50.594C9.06312 73.3997 27.7909 92.1272 50.5966 92.1457C73.4023 92.1642 92.1298 73.4365 92.1483 50.6308C92.1669 27.8251 73.4392 9.0973 50.6335 9.07878C27.8278 9.06026 9.10003 27.787 9.08164 50.594Z"
                fill="currentColor"
              />
              <path
                d="M93.9676 39.0409C96.393 38.4037 97.8624 35.9116 96.9801 33.5533C95.1945 28.8227 92.871 24.3692 90.0681 20.348C85.6237 14.1775 79.4473 9.36872 72.0454 6.45794C64.6435 3.54717 56.3134 2.65431 48.3133 3.89319C45.869 4.27179 44.3768 6.77534 45.014 9.20079C45.6512 11.6262 48.1343 13.0956 50.5786 12.717C56.5073 11.8281 62.5542 12.5399 68.0406 14.7911C73.527 17.0422 78.2187 20.7487 81.5841 25.4923C83.7976 28.5886 85.4467 32.059 86.4416 35.7474C87.1273 38.1189 89.5423 39.6781 91.9676 39.0409Z"
                fill="currentFill"
              />
            </svg>
          </div>
        ) : (
<<<<<<< HEAD
          <div className="grid lg:grid-cols-3 sm:grid-cols-2 grid-cols-1 gap-4 pb-28 pt-5 lg:pb-8 w-full justify-items-center lg:justify-items-start">
            {discover &&
              discover?.map((item, i) => (
                <Link
                  href={`/?q=Summary: ${item.url}`}
                  key={i}
                  className="max-w-sm rounded-lg overflow-hidden bg-light-secondary dark:bg-dark-secondary hover:-translate-y-[1px] transition duration-200"
                  target="_blank"
                >
                  <div className="relative w-full aspect-video">
                    <Image
                      fill
                      unoptimized
                      className="object-cover"
                      src={
                        new URL(item.thumbnail).origin +
                        new URL(item.thumbnail).pathname +
                        `?id=${new URL(item.thumbnail).searchParams.get('id')}`
                      }
                      alt={item.title}
                      sizes="(max-width: 640px) 100vw, (max-width: 1024px) 50vw, 33vw"
                    />
                  </div>
                  <div className="px-6 py-4">
                    <div className="font-bold text-lg mb-2">
                      {item.title.slice(0, 100)}...
                    </div>
                    <p className="text-black-70 dark:text-white/70 text-sm">
                      {item.content.slice(0, 100)}...
                    </p>
                  </div>
                </Link>
              ))}
=======
          <div className="flex flex-col gap-4 pb-28 pt-5 lg:pb-8 w-full">
            <div className="block lg:hidden">
              <div className="grid grid-cols-1 sm:grid-cols-2 gap-4">
                {discover?.map((item, i) => (
                  <SmallNewsCard key={`mobile-${i}`} item={item} />
                ))}
              </div>
            </div>

            <div className="hidden lg:block">
              {discover &&
                discover.length > 0 &&
                (() => {
                  const sections = [];
                  let index = 0;

                  while (index < discover.length) {
                    if (sections.length > 0) {
                      sections.push(
                        <hr
                          key={`sep-${index}`}
                          className="border-t border-light-200/20 dark:border-dark-200/20 my-3 w-full"
                        />,
                      );
                    }

                    if (index < discover.length) {
                      sections.push(
                        <MajorNewsCard
                          key={`major-${index}`}
                          item={discover[index]}
                          isLeft={false}
                        />,
                      );
                      index++;
                    }

                    if (index < discover.length) {
                      sections.push(
                        <hr
                          key={`sep-${index}-after`}
                          className="border-t border-light-200/20 dark:border-dark-200/20 my-3 w-full"
                        />,
                      );
                    }

                    if (index < discover.length) {
                      const smallCards = discover.slice(index, index + 3);
                      sections.push(
                        <div
                          key={`small-group-${index}`}
                          className="grid lg:grid-cols-3 sm:grid-cols-2 grid-cols-1 gap-4"
                        >
                          {smallCards.map((item, i) => (
                            <SmallNewsCard
                              key={`small-${index + i}`}
                              item={item}
                            />
                          ))}
                        </div>,
                      );
                      index += 3;
                    }

                    if (index < discover.length) {
                      sections.push(
                        <hr
                          key={`sep-${index}-after-small`}
                          className="border-t border-light-200/20 dark:border-dark-200/20 my-3 w-full"
                        />,
                      );
                    }

                    if (index < discover.length - 1) {
                      const twoMajorCards = discover.slice(index, index + 2);
                      twoMajorCards.forEach((item, i) => {
                        sections.push(
                          <MajorNewsCard
                            key={`double-${index + i}`}
                            item={item}
                            isLeft={i === 0}
                          />,
                        );
                        if (i === 0) {
                          sections.push(
                            <hr
                              key={`sep-double-${index + i}`}
                              className="border-t border-light-200/20 dark:border-dark-200/20 my-3 w-full"
                            />,
                          );
                        }
                      });
                      index += 2;
                    } else if (index < discover.length) {
                      sections.push(
                        <MajorNewsCard
                          key={`final-major-${index}`}
                          item={discover[index]}
                          isLeft={true}
                        />,
                      );
                      index++;
                    }

                    if (index < discover.length) {
                      sections.push(
                        <hr
                          key={`sep-${index}-after-major`}
                          className="border-t border-light-200/20 dark:border-dark-200/20 my-3 w-full"
                        />,
                      );
                    }

                    if (index < discover.length) {
                      const smallCards = discover.slice(index, index + 3);
                      sections.push(
                        <div
                          key={`small-group-2-${index}`}
                          className="grid lg:grid-cols-3 sm:grid-cols-2 grid-cols-1 gap-4"
                        >
                          {smallCards.map((item, i) => (
                            <SmallNewsCard
                              key={`small-2-${index + i}`}
                              item={item}
                            />
                          ))}
                        </div>,
                      );
                      index += 3;
                    }
                  }

                  return sections;
                })()}
            </div>
>>>>>>> 295334b1
          </div>
        )}
      </div>
    </>
  );
};

export default Page;<|MERGE_RESOLUTION|>--- conflicted
+++ resolved
@@ -1,15 +1,8 @@
 'use client';
 
-<<<<<<< HEAD
-import { Search } from 'lucide-react';
 import { useCallback, useEffect, useState } from 'react';
 import { useTranslations } from 'next-intl';
-import Link from 'next/link';
-import Image from 'next/image';
-=======
 import { Globe2Icon } from 'lucide-react';
-import { useEffect, useState } from 'react';
->>>>>>> 295334b1
 import { toast } from 'sonner';
 import { cn } from '@/lib/utils';
 import SmallNewsCard from '@/components/Discover/SmallNewsCard';
@@ -75,29 +68,6 @@
   return (
     <>
       <div>
-<<<<<<< HEAD
-        <div className="flex flex-col pt-4">
-          <div className="flex items-center">
-            <Search />
-            <h1 className="text-3xl font-medium p-2">{t('title')}</h1>
-          </div>
-          <hr className="border-t border-[#2B2C2C] my-4 w-full" />
-        </div>
-
-        <div className="flex flex-row items-center space-x-2 overflow-x-auto">
-          {topics.map((topic, i) => (
-            <div
-              key={i}
-              className={cn(
-                'border-[0.1px] rounded-full text-sm px-3 py-1 text-nowrap transition duration-200 cursor-pointer',
-                activeTopic === topic.key
-                  ? 'text-cyan-300 bg-cyan-300/30 border-cyan-300/60'
-                  : 'border-black/30 dark:border-white/30 text-black/70 dark:text-white/70 hover:text-black dark:hover:text-white hover:border-black/40 dark:hover:border-white/40 hover:bg-black/5 dark:hover:bg-white/5',
-              )}
-              onClick={() => setActiveTopic(topic.key)}
-            >
-              <span>{t(`topics.${topic.key}`)}</span>
-=======
         <div className="flex flex-col pt-10 border-b border-light-200/20 dark:border-dark-200/20 pb-6 px-2">
           <div className="flex flex-col lg:flex-row lg:items-center lg:justify-between gap-4">
             <div className="flex items-center justify-center">
@@ -106,25 +76,24 @@
                 className="text-5xl font-normal p-2"
                 style={{ fontFamily: 'PP Editorial, serif' }}
               >
-                Discover
+                {t('title')}
               </h1>
             </div>
             <div className="flex flex-row items-center space-x-2 overflow-x-auto">
-              {topics.map((t, i) => (
+              {topics.map((topic, i) => (
                 <div
                   key={i}
                   className={cn(
                     'border-[0.1px] rounded-full text-sm px-3 py-1 text-nowrap transition duration-200 cursor-pointer',
-                    activeTopic === t.key
+                    activeTopic === topic.key
                       ? 'text-cyan-700 dark:text-cyan-300 bg-cyan-300/20 border-cyan-700/60 dar:bg-cyan-300/30 dark:border-cyan-300/40'
                       : 'border-black/30 dark:border-white/30 text-black/70 dark:text-white/70 hover:text-black dark:hover:text-white hover:border-black/40 dark:hover:border-white/40 hover:bg-black/5 dark:hover:bg-white/5',
                   )}
-                  onClick={() => setActiveTopic(t.key)}
+                  onClick={() => setActiveTopic(topic.key)}
                 >
-                  <span>{t.display}</span>
+                  <span>{t(`topics.${topic.key}`)}</span>
                 </div>
               ))}
->>>>>>> 295334b1
             </div>
           </div>
         </div>
@@ -149,41 +118,6 @@
             </svg>
           </div>
         ) : (
-<<<<<<< HEAD
-          <div className="grid lg:grid-cols-3 sm:grid-cols-2 grid-cols-1 gap-4 pb-28 pt-5 lg:pb-8 w-full justify-items-center lg:justify-items-start">
-            {discover &&
-              discover?.map((item, i) => (
-                <Link
-                  href={`/?q=Summary: ${item.url}`}
-                  key={i}
-                  className="max-w-sm rounded-lg overflow-hidden bg-light-secondary dark:bg-dark-secondary hover:-translate-y-[1px] transition duration-200"
-                  target="_blank"
-                >
-                  <div className="relative w-full aspect-video">
-                    <Image
-                      fill
-                      unoptimized
-                      className="object-cover"
-                      src={
-                        new URL(item.thumbnail).origin +
-                        new URL(item.thumbnail).pathname +
-                        `?id=${new URL(item.thumbnail).searchParams.get('id')}`
-                      }
-                      alt={item.title}
-                      sizes="(max-width: 640px) 100vw, (max-width: 1024px) 50vw, 33vw"
-                    />
-                  </div>
-                  <div className="px-6 py-4">
-                    <div className="font-bold text-lg mb-2">
-                      {item.title.slice(0, 100)}...
-                    </div>
-                    <p className="text-black-70 dark:text-white/70 text-sm">
-                      {item.content.slice(0, 100)}...
-                    </p>
-                  </div>
-                </Link>
-              ))}
-=======
           <div className="flex flex-col gap-4 pb-28 pt-5 lg:pb-8 w-full">
             <div className="block lg:hidden">
               <div className="grid grid-cols-1 sm:grid-cols-2 gap-4">
@@ -315,11 +249,9 @@
                       index += 3;
                     }
                   }
-
                   return sections;
                 })()}
             </div>
->>>>>>> 295334b1
           </div>
         )}
       </div>
