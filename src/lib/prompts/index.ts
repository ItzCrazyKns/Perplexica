import {
  webSearchResponsePrompt,
  webSearchRetrieverFewShots,
  webSearchRetrieverPrompt,
} from './webSearch';
import { writingAssistantPrompt } from './writingAssistant';

const prompts = {
  webSearchResponsePrompt,
  webSearchRetrieverPrompt,
  webSearchRetrieverFewShots,
  writingAssistantPrompt,
<<<<<<< HEAD
  youtubeSearchResponsePrompt,
  youtubeSearchRetrieverPrompt,
};

export default prompts;
=======
};
>>>>>>> 295334b1
<|MERGE_RESOLUTION|>--- conflicted
+++ resolved
@@ -10,12 +10,6 @@
   webSearchRetrieverPrompt,
   webSearchRetrieverFewShots,
   writingAssistantPrompt,
-<<<<<<< HEAD
-  youtubeSearchResponsePrompt,
-  youtubeSearchRetrieverPrompt,
 };
 
-export default prompts;
-=======
-};
->>>>>>> 295334b1
+export default prompts;