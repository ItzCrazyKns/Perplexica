import { Message } from '@/components/ChatWindow';

<<<<<<< HEAD
export const getSuggestions = async (
  chatHistory: Message[],
  locale?: string,
) => {
  const chatModel = localStorage.getItem('chatModel');
  const chatModelProvider = localStorage.getItem('chatModelProvider');

  const customOpenAIKey = localStorage.getItem('openAIApiKey');
  const customOpenAIBaseURL = localStorage.getItem('openAIBaseURL');
=======
export const getSuggestions = async (chatHistory: Message[]) => {
  const chatModel = localStorage.getItem('chatModelKey');
  const chatModelProvider = localStorage.getItem('chatModelProviderId');
>>>>>>> 295334b1

  const res = await fetch(`/api/suggestions`, {
    method: 'POST',
    headers: {
      'Content-Type': 'application/json',
    },
    body: JSON.stringify({
      chatHistory: chatHistory,
      chatModel: {
        providerId: chatModelProvider,
        key: chatModel,
      },
      locale,
    }),
  });

  const data = (await res.json()) as { suggestions: string[] };

  return data.suggestions;
};<|MERGE_RESOLUTION|>--- conflicted
+++ resolved
@@ -1,20 +1,11 @@
 import { Message } from '@/components/ChatWindow';
 
-<<<<<<< HEAD
 export const getSuggestions = async (
   chatHistory: Message[],
   locale?: string,
 ) => {
   const chatModel = localStorage.getItem('chatModel');
   const chatModelProvider = localStorage.getItem('chatModelProvider');
-
-  const customOpenAIKey = localStorage.getItem('openAIApiKey');
-  const customOpenAIBaseURL = localStorage.getItem('openAIBaseURL');
-=======
-export const getSuggestions = async (chatHistory: Message[]) => {
-  const chatModel = localStorage.getItem('chatModelKey');
-  const chatModelProvider = localStorage.getItem('chatModelProviderId');
->>>>>>> 295334b1
 
   const res = await fetch(`/api/suggestions`, {
     method: 'POST',
