import { ChatOpenAI, OpenAIEmbeddings } from '@langchain/openai';
import { ChatOllama } from '@langchain/community/chat_models/ollama';
import { OllamaEmbeddings } from '@langchain/community/embeddings/ollama';
import {
  getGroqApiKey,
  getOllamaApiEndpoint,
  getOpenaiApiEndpoint,
  getOpenaiApiKey,
} from '../config';
import logger from '../utils/logger';

export const getAvailableChatModelProviders = async () => {
  const openAIApiKey = getOpenaiApiKey();
  const groqApiKey = getGroqApiKey();
  const ollamaEndpoint = getOllamaApiEndpoint();
  const openaiEndpoint = getOpenaiApiEndpoint();

  const models = {};

  if (openAIApiKey) {
    try {
      models['openai'] = {
        'GPT-3.5 turbo': new ChatOpenAI({
          openAIApiKey,
          configuration: {
            baseURL: openaiEndpoint,
          },
          modelName: 'gpt-3.5-turbo',
          temperature: 0.7,
        }),
        'GPT-4': new ChatOpenAI({
          openAIApiKey,
          configuration: {
            baseURL: openaiEndpoint,
          },
          modelName: 'gpt-4',
          temperature: 0.7,
        }),
        'GPT-4 turbo': new ChatOpenAI({
          openAIApiKey,
          configuration: {
            baseURL: openaiEndpoint,
          },
          modelName: 'gpt-4-turbo',
          temperature: 0.7,
        }),
<<<<<<< HEAD
        embeddings: new OpenAIEmbeddings({
          openAIApiKey,
          configuration: {
            baseURL: openaiEndpoint,
          },
          modelName: 'text-embedding-3-large',
        }),
=======
>>>>>>> d9ba3679
      };
    } catch (err) {
      logger.error(`Error loading OpenAI models: ${err}`);
    }
  }

  if (groqApiKey) {
    try {
      models['groq'] = {
        'LLaMA3 8b': new ChatOpenAI(
          {
            openAIApiKey: groqApiKey,
            modelName: 'llama3-8b-8192',
            temperature: 0.7,
          },
          {
            baseURL: 'https://api.groq.com/openai/v1',
          },
        ),
        'LLaMA3 70b': new ChatOpenAI(
          {
            openAIApiKey: groqApiKey,
            modelName: 'llama3-70b-8192',
            temperature: 0.7,
          },
          {
            baseURL: 'https://api.groq.com/openai/v1',
          },
        ),
        'Mixtral 8x7b': new ChatOpenAI(
          {
            openAIApiKey: groqApiKey,
            modelName: 'mixtral-8x7b-32768',
            temperature: 0.7,
          },
          {
            baseURL: 'https://api.groq.com/openai/v1',
          },
        ),
        'Gemma 7b': new ChatOpenAI(
          {
            openAIApiKey: groqApiKey,
            modelName: 'gemma-7b-it',
            temperature: 0.7,
          },
          {
            baseURL: 'https://api.groq.com/openai/v1',
          },
        ),
      };
    } catch (err) {
      logger.error(`Error loading Groq models: ${err}`);
    }
  }

  if (ollamaEndpoint) {
    try {
      const response = await fetch(`${ollamaEndpoint}/api/tags`, {
        headers: {
          'Content-Type': 'application/json',
        },
      });

      const { models: ollamaModels } = (await response.json()) as any;

      models['ollama'] = ollamaModels.reduce((acc, model) => {
        acc[model.model] = new ChatOllama({
          baseUrl: ollamaEndpoint,
          model: model.model,
          temperature: 0.7,
        });
        return acc;
      }, {});
    } catch (err) {
      logger.error(`Error loading Ollama models: ${err}`);
    }
  }

  models['custom_openai'] = {};

  return models;
};

export const getAvailableEmbeddingModelProviders = async () => {
  const openAIApiKey = getOpenaiApiKey();
  const ollamaEndpoint = getOllamaApiEndpoint();

  const models = {};

  if (openAIApiKey) {
    try {
      models['openai'] = {
        'Text embedding 3 small': new OpenAIEmbeddings({
          openAIApiKey,
          modelName: 'text-embedding-3-small',
        }),
        'Text embedding 3 large': new OpenAIEmbeddings({
          openAIApiKey,
          modelName: 'text-embedding-3-large',
        }),
      };
    } catch (err) {
      logger.error(`Error loading OpenAI embeddings: ${err}`);
    }
  }

  if (ollamaEndpoint) {
    try {
      const response = await fetch(`${ollamaEndpoint}/api/tags`, {
        headers: {
          'Content-Type': 'application/json',
        },
      });

      const { models: ollamaModels } = (await response.json()) as any;

      models['ollama'] = ollamaModels.reduce((acc, model) => {
        acc[model.model] = new OllamaEmbeddings({
          baseUrl: ollamaEndpoint,
          model: model.model,
        });
        return acc;
      }, {});
    } catch (err) {
      logger.error(`Error loading Ollama embeddings: ${err}`);
    }
  }

  return models;
};<|MERGE_RESOLUTION|>--- conflicted
+++ resolved
@@ -44,16 +44,6 @@
           modelName: 'gpt-4-turbo',
           temperature: 0.7,
         }),
-<<<<<<< HEAD
-        embeddings: new OpenAIEmbeddings({
-          openAIApiKey,
-          configuration: {
-            baseURL: openaiEndpoint,
-          },
-          modelName: 'text-embedding-3-large',
-        }),
-=======
->>>>>>> d9ba3679
       };
     } catch (err) {
       logger.error(`Error loading OpenAI models: ${err}`);
