import { useEffect, useState } from 'react';
import Image from 'next/image';
import { useTranslations } from 'next-intl';

interface Article {
  title: string;
  content: string;
  url: string;
  thumbnail: string;
}

const NewsArticleWidget = () => {
  const t = useTranslations('components');
  const [article, setArticle] = useState<Article | null>(null);
  const [loading, setLoading] = useState(true);
  const [error, setError] = useState(false);

  useEffect(() => {
    fetch('/api/discover?mode=preview')
      .then((res) => res.json())
      .then((data) => {
        const articles = (data.blogs || []).filter((a: Article) => a.thumbnail);
        setArticle(articles[Math.floor(Math.random() * articles.length)]);
        setLoading(false);
      })
      .catch(() => {
        setError(true);
        setLoading(false);
      });
  }, []);

  return (
    <div className="bg-light-secondary dark:bg-dark-secondary rounded-2xl border border-light-200 dark:border-dark-200 shadow-sm shadow-light-200/10 dark:shadow-black/25 flex flex-row items-stretch w-full h-24 min-h-[96px] max-h-[96px] p-0 overflow-hidden">
      {loading ? (
        <div className="animate-pulse flex flex-row items-stretch w-full h-full">
          <div className="w-24 min-w-24 max-w-24 h-full bg-light-200 dark:bg-dark-200" />
          <div className="flex flex-col justify-center flex-1 px-3 py-2 gap-2">
            <div className="h-4 w-3/4 rounded bg-light-200 dark:bg-dark-200" />
            <div className="h-3 w-1/2 rounded bg-light-200 dark:bg-dark-200" />
          </div>
        </div>
      ) : error ? (
        <div className="w-full text-xs text-red-400">
          {t('newsArticleWidget.error')}
        </div>
      ) : article ? (
        <a
          href={`/?q=Summary: ${article.url}`}
          className="flex flex-row items-stretch w-full h-full relative overflow-hidden group"
        >
<<<<<<< HEAD
          <Image
            className="object-cover rounded-lg w-16 min-w-16 max-w-16 h-16 min-h-16 max-h-16 border border-light-200 dark:border-dark-200 bg-light-200 dark:bg-dark-200 group-hover:opacity-90 transition"
            src={
              new URL(article.thumbnail).origin +
              new URL(article.thumbnail).pathname +
              `?id=${new URL(article.thumbnail).searchParams.get('id')}`
            }
            alt={article.title}
            width={64}
            height={64}
            unoptimized
          />
          <div className="flex flex-col justify-center flex-1 h-full pl-3 w-0">
            <div className="font-bold text-xs text-black dark:text-white leading-tight truncate overflow-hidden whitespace-nowrap">
=======
          <div className="relative w-24 min-w-24 max-w-24 h-full overflow-hidden">
            <img
              className="object-cover w-full h-full bg-light-200 dark:bg-dark-200 group-hover:scale-110 transition-transform duration-300"
              src={
                new URL(article.thumbnail).origin +
                new URL(article.thumbnail).pathname +
                `?id=${new URL(article.thumbnail).searchParams.get('id')}`
              }
              alt={article.title}
            />
          </div>
          <div className="flex flex-col justify-center flex-1 px-3 py-2">
            <div className="font-semibold text-xs text-black dark:text-white leading-tight line-clamp-2 mb-1">
>>>>>>> 295334b1
              {article.title}
            </div>
            <p className="text-black/60 dark:text-white/60 text-[10px] leading-relaxed line-clamp-2">
              {article.content}
            </p>
          </div>
        </a>
      ) : null}
    </div>
  );
};

export default NewsArticleWidget;<|MERGE_RESOLUTION|>--- conflicted
+++ resolved
@@ -1,5 +1,4 @@
 import { useEffect, useState } from 'react';
-import Image from 'next/image';
 import { useTranslations } from 'next-intl';
 
 interface Article {
@@ -48,22 +47,6 @@
           href={`/?q=Summary: ${article.url}`}
           className="flex flex-row items-stretch w-full h-full relative overflow-hidden group"
         >
-<<<<<<< HEAD
-          <Image
-            className="object-cover rounded-lg w-16 min-w-16 max-w-16 h-16 min-h-16 max-h-16 border border-light-200 dark:border-dark-200 bg-light-200 dark:bg-dark-200 group-hover:opacity-90 transition"
-            src={
-              new URL(article.thumbnail).origin +
-              new URL(article.thumbnail).pathname +
-              `?id=${new URL(article.thumbnail).searchParams.get('id')}`
-            }
-            alt={article.title}
-            width={64}
-            height={64}
-            unoptimized
-          />
-          <div className="flex flex-col justify-center flex-1 h-full pl-3 w-0">
-            <div className="font-bold text-xs text-black dark:text-white leading-tight truncate overflow-hidden whitespace-nowrap">
-=======
           <div className="relative w-24 min-w-24 max-w-24 h-full overflow-hidden">
             <img
               className="object-cover w-full h-full bg-light-200 dark:bg-dark-200 group-hover:scale-110 transition-transform duration-300"
@@ -77,7 +60,6 @@
           </div>
           <div className="flex flex-col justify-center flex-1 px-3 py-2">
             <div className="font-semibold text-xs text-black dark:text-white leading-tight line-clamp-2 mb-1">
->>>>>>> 295334b1
               {article.title}
             </div>
             <p className="text-black/60 dark:text-white/60 text-[10px] leading-relaxed line-clamp-2">
