import { ChevronDown, Sliders, Star, Zap } from 'lucide-react';
import { cn } from '@/lib/utils';
import {
  Popover,
  PopoverButton,
  PopoverPanel,
  Transition,
} from '@headlessui/react';
import { Fragment } from 'react';
<<<<<<< HEAD
import { useTranslations } from 'next-intl';
=======
import { useChat } from '@/lib/hooks/useChat';
>>>>>>> 8dc54efb

const OptimizationModes = [
  {
    key: 'speed',
    icon: <Zap size={20} className="text-[#FF9800]" />,
  },
  {
    key: 'balanced',
    icon: <Sliders size={20} className="text-[#4CAF50]" />,
  },
  {
    key: 'quality',
    icon: (
      <Star
        size={16}
        className="text-[#2196F3] dark:text-[#BBDEFB] fill-[#BBDEFB] dark:fill-[#2196F3]"
      />
    ),
  },
];

<<<<<<< HEAD
const Optimization = ({
  optimizationMode,
  setOptimizationMode,
}: {
  optimizationMode: string;
  setOptimizationMode: (mode: string) => void;
}) => {
  const t = useTranslations('components.optimization');
=======
const Optimization = () => {
  const { optimizationMode, setOptimizationMode } = useChat();

>>>>>>> 8dc54efb
  return (
    <Popover className="relative w-full max-w-[15rem] md:max-w-md lg:max-w-lg">
      <PopoverButton
        type="button"
        className="p-2 text-black/50 dark:text-white/50 rounded-xl hover:bg-light-secondary dark:hover:bg-dark-secondary active:scale-95 transition duration-200 hover:text-black dark:hover:text-white"
      >
        <div className="flex flex-row items-center space-x-1">
          {
            OptimizationModes.find((mode) => mode.key === optimizationMode)
              ?.icon
          }
          <p className="text-xs font-medium">
            {t(`modes.${optimizationMode}.title`)}
          </p>
          <ChevronDown size={20} />
        </div>
      </PopoverButton>
      <Transition
        as={Fragment}
        enter="transition ease-out duration-150"
        enterFrom="opacity-0 translate-y-1"
        enterTo="opacity-100 translate-y-0"
        leave="transition ease-in duration-150"
        leaveFrom="opacity-100 translate-y-0"
        leaveTo="opacity-0 translate-y-1"
      >
        <PopoverPanel className="absolute z-10 w-64 md:w-[250px] right-0">
          <div className="flex flex-col gap-2 bg-light-primary dark:bg-dark-primary border rounded-lg border-light-200 dark:border-dark-200 w-full p-4 max-h-[200px] md:max-h-none overflow-y-auto">
            {OptimizationModes.map((mode, i) => (
              <PopoverButton
                onClick={() => setOptimizationMode(mode.key)}
                key={i}
                disabled={mode.key === 'quality'}
                className={cn(
                  'p-2 rounded-lg flex flex-col items-start justify-start text-start space-y-1 duration-200 cursor-pointer transition',
                  optimizationMode === mode.key
                    ? 'bg-light-secondary dark:bg-dark-secondary'
                    : 'hover:bg-light-secondary dark:hover:bg-dark-secondary',
                  mode.key === 'quality' && 'opacity-50 cursor-not-allowed',
                )}
              >
                <div className="flex flex-row items-center space-x-1 text-black dark:text-white">
                  {mode.icon}
                  <p className="text-sm font-medium">
                    {t(`modes.${mode.key}.title`)}
                  </p>
                </div>
                <p className="text-black/70 dark:text-white/70 text-xs">
                  {t(`modes.${mode.key}.description`)}
                </p>
              </PopoverButton>
            ))}
          </div>
        </PopoverPanel>
      </Transition>
    </Popover>
  );
};

export default Optimization;<|MERGE_RESOLUTION|>--- conflicted
+++ resolved
@@ -7,11 +7,8 @@
   Transition,
 } from '@headlessui/react';
 import { Fragment } from 'react';
-<<<<<<< HEAD
 import { useTranslations } from 'next-intl';
-=======
 import { useChat } from '@/lib/hooks/useChat';
->>>>>>> 8dc54efb
 
 const OptimizationModes = [
   {
@@ -33,20 +30,9 @@
   },
 ];
 
-<<<<<<< HEAD
-const Optimization = ({
-  optimizationMode,
-  setOptimizationMode,
-}: {
-  optimizationMode: string;
-  setOptimizationMode: (mode: string) => void;
-}) => {
-  const t = useTranslations('components.optimization');
-=======
 const Optimization = () => {
   const { optimizationMode, setOptimizationMode } = useChat();
-
->>>>>>> 8dc54efb
+  const t = useTranslations('components.optimization');
   return (
     <Popover className="relative w-full max-w-[15rem] md:max-w-md lg:max-w-lg">
       <PopoverButton
