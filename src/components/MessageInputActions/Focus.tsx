import {
  BadgePercent,
  ChevronDown,
  Globe,
  Pencil,
  ScanEye,
  SwatchBook,
} from 'lucide-react';
import { cn } from '@/lib/utils';
import {
  Popover,
  PopoverButton,
  PopoverPanel,
  Transition,
} from '@headlessui/react';
import { SiReddit, SiYoutube } from '@icons-pack/react-simple-icons';
import { Fragment } from 'react';
import { useTranslations } from 'next-intl';
import { useChat } from '@/lib/hooks/useChat';

<<<<<<< HEAD
const focusModeIcons: Record<string, JSX.Element> = {
  webSearch: <Globe size={20} />,
  academicSearch: <SwatchBook size={20} />,
  writingAssistant: <Pencil size={16} />,
  wolframAlphaSearch: <BadgePercent size={20} />,
  youtubeSearch: <SiYoutube className="h-5 w-auto mr-0.5" />,
  redditSearch: <SiReddit className="h-5 w-auto mr-0.5" />,
};
=======
const focusModes = [
  {
    key: 'webSearch',
    title: 'All',
    description: 'Searches across all of the internet',
    icon: <Globe size={16} />,
  },
  {
    key: 'academicSearch',
    title: 'Academic',
    description: 'Search in published academic papers',
    icon: <SwatchBook size={16} />,
  },
  {
    key: 'writingAssistant',
    title: 'Writing',
    description: 'Chat without searching the web',
    icon: <Pencil size={16} />,
  },
  {
    key: 'wolframAlphaSearch',
    title: 'Wolfram Alpha',
    description: 'Computational knowledge engine',
    icon: <BadgePercent size={16} />,
  },
  {
    key: 'youtubeSearch',
    title: 'Youtube',
    description: 'Search and watch videos',
    icon: <SiYoutube className="h-[16px] w-auto mr-0.5" />,
  },
  {
    key: 'redditSearch',
    title: 'Reddit',
    description: 'Search for discussions and opinions',
    icon: <SiReddit className="h-[16px] w-auto mr-0.5" />,
  },
];
>>>>>>> 295334b1

const Focus = () => {
  const { focusMode, setFocusMode } = useChat();
  const t = useTranslations('components.focus');
  const modes = [
    'webSearch',
    'academicSearch',
    'writingAssistant',
    'wolframAlphaSearch',
    'youtubeSearch',
    'redditSearch',
  ];
  return (
    <Popover className="relative w-full max-w-[15rem] md:max-w-md lg:max-w-lg">
      <PopoverButton
        type="button"
        className="active:border-none hover:bg-light-200 hover:dark:bg-dark-200 p-2 rounded-lg focus:outline-none headless-open:text-black dark:headless-open:text-white text-black/50 dark:text-white/50 active:scale-95 transition duration-200 hover:text-black dark:hover:text-white"
      >
        {focusMode !== 'webSearch' ? (
          <div className="flex flex-row items-center space-x-1">
<<<<<<< HEAD
            {focusModeIcons[focusMode]}
            <p className="text-xs font-medium hidden lg:block">
              {t(`modes.${focusMode}.title`)}
            </p>
            <ChevronDown size={20} className="-translate-x-1" />
          </div>
        ) : (
          <div className="flex flex-row items-center space-x-1">
            <ScanEye size={20} />
            <p className="text-xs font-medium hidden lg:block">{t('button')}</p>
=======
            {focusModes.find((mode) => mode.key === focusMode)?.icon}
          </div>
        ) : (
          <div className="flex flex-row items-center space-x-1">
            <Globe size={16} />
>>>>>>> 295334b1
          </div>
        )}
      </PopoverButton>
      <Transition
        as={Fragment}
        enter="transition ease-out duration-150"
        enterFrom="opacity-0 translate-y-1"
        enterTo="opacity-100 translate-y-0"
        leave="transition ease-in duration-150"
        leaveFrom="opacity-100 translate-y-0"
        leaveTo="opacity-0 translate-y-1"
      >
        <PopoverPanel className="absolute z-10 w-64 md:w-[500px] -right-4">
          <div className="grid grid-cols-1 md:grid-cols-2 lg:grid-cols-3 gap-2 bg-light-primary dark:bg-dark-primary border rounded-lg border-light-200 dark:border-dark-200 w-full p-4 max-h-[200px] md:max-h-none overflow-y-auto">
            {modes.map((key, i) => (
              <PopoverButton
                onClick={() => setFocusMode(key)}
                key={i}
                className={cn(
<<<<<<< HEAD
                  'p-2 rounded-lg flex flex-col items-start justify-start text-start space-y-2 duration-200 cursor-pointer transition',
                  focusMode === key
=======
                  'p-2 rounded-lg flex flex-col items-start justify-start text-start space-y-2 duration-200 cursor-pointer transition focus:outline-none',
                  focusMode === mode.key
>>>>>>> 295334b1
                    ? 'bg-light-secondary dark:bg-dark-secondary'
                    : 'hover:bg-light-secondary dark:hover:bg-dark-secondary',
                )}
              >
                <div
                  className={cn(
                    'flex flex-row items-center space-x-1',
                    focusMode === key
                      ? 'text-[#24A0ED]'
                      : 'text-black dark:text-white',
                  )}
                >
                  {focusModeIcons[key]}
                  <p className="text-sm font-medium">
                    {t(`modes.${key}.title`)}
                  </p>
                </div>
                <p className="text-black/70 dark:text-white/70 text-xs">
                  {t(`modes.${key}.description`)}
                </p>
              </PopoverButton>
            ))}
          </div>
        </PopoverPanel>
      </Transition>
    </Popover>
  );
};

export default Focus;<|MERGE_RESOLUTION|>--- conflicted
+++ resolved
@@ -1,11 +1,4 @@
-import {
-  BadgePercent,
-  ChevronDown,
-  Globe,
-  Pencil,
-  ScanEye,
-  SwatchBook,
-} from 'lucide-react';
+import { BadgePercent, Globe, Pencil, SwatchBook } from 'lucide-react';
 import { cn } from '@/lib/utils';
 import {
   Popover,
@@ -18,55 +11,14 @@
 import { useTranslations } from 'next-intl';
 import { useChat } from '@/lib/hooks/useChat';
 
-<<<<<<< HEAD
 const focusModeIcons: Record<string, JSX.Element> = {
-  webSearch: <Globe size={20} />,
-  academicSearch: <SwatchBook size={20} />,
+  webSearch: <Globe size={16} />,
+  academicSearch: <SwatchBook size={16} />,
   writingAssistant: <Pencil size={16} />,
-  wolframAlphaSearch: <BadgePercent size={20} />,
-  youtubeSearch: <SiYoutube className="h-5 w-auto mr-0.5" />,
-  redditSearch: <SiReddit className="h-5 w-auto mr-0.5" />,
+  wolframAlphaSearch: <BadgePercent size={16} />,
+  youtubeSearch: <SiYoutube className="h-[16px] w-auto mr-0.5" />,
+  redditSearch: <SiReddit className="h-[16px] w-auto mr-0.5" />,
 };
-=======
-const focusModes = [
-  {
-    key: 'webSearch',
-    title: 'All',
-    description: 'Searches across all of the internet',
-    icon: <Globe size={16} />,
-  },
-  {
-    key: 'academicSearch',
-    title: 'Academic',
-    description: 'Search in published academic papers',
-    icon: <SwatchBook size={16} />,
-  },
-  {
-    key: 'writingAssistant',
-    title: 'Writing',
-    description: 'Chat without searching the web',
-    icon: <Pencil size={16} />,
-  },
-  {
-    key: 'wolframAlphaSearch',
-    title: 'Wolfram Alpha',
-    description: 'Computational knowledge engine',
-    icon: <BadgePercent size={16} />,
-  },
-  {
-    key: 'youtubeSearch',
-    title: 'Youtube',
-    description: 'Search and watch videos',
-    icon: <SiYoutube className="h-[16px] w-auto mr-0.5" />,
-  },
-  {
-    key: 'redditSearch',
-    title: 'Reddit',
-    description: 'Search for discussions and opinions',
-    icon: <SiReddit className="h-[16px] w-auto mr-0.5" />,
-  },
-];
->>>>>>> 295334b1
 
 const Focus = () => {
   const { focusMode, setFocusMode } = useChat();
@@ -87,24 +39,11 @@
       >
         {focusMode !== 'webSearch' ? (
           <div className="flex flex-row items-center space-x-1">
-<<<<<<< HEAD
             {focusModeIcons[focusMode]}
-            <p className="text-xs font-medium hidden lg:block">
-              {t(`modes.${focusMode}.title`)}
-            </p>
-            <ChevronDown size={20} className="-translate-x-1" />
-          </div>
-        ) : (
-          <div className="flex flex-row items-center space-x-1">
-            <ScanEye size={20} />
-            <p className="text-xs font-medium hidden lg:block">{t('button')}</p>
-=======
-            {focusModes.find((mode) => mode.key === focusMode)?.icon}
           </div>
         ) : (
           <div className="flex flex-row items-center space-x-1">
             <Globe size={16} />
->>>>>>> 295334b1
           </div>
         )}
       </PopoverButton>
@@ -124,13 +63,8 @@
                 onClick={() => setFocusMode(key)}
                 key={i}
                 className={cn(
-<<<<<<< HEAD
-                  'p-2 rounded-lg flex flex-col items-start justify-start text-start space-y-2 duration-200 cursor-pointer transition',
+                  'p-2 rounded-lg flex flex-col items-start justify-start text-start space-y-2 duration-200 cursor-pointer transition focus:outline-none',
                   focusMode === key
-=======
-                  'p-2 rounded-lg flex flex-col items-start justify-start text-start space-y-2 duration-200 cursor-pointer transition focus:outline-none',
-                  focusMode === mode.key
->>>>>>> 295334b1
                     ? 'bg-light-secondary dark:bg-dark-secondary'
                     : 'hover:bg-light-secondary dark:hover:bg-dark-secondary',
                 )}
