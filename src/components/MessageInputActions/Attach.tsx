import { cn } from '@/lib/utils';
import {
  Popover,
  PopoverButton,
  PopoverPanel,
  Transition,
} from '@headlessui/react';
import { CopyPlus, File, LoaderCircle, Plus, Trash } from 'lucide-react';
import { Fragment, useRef, useState } from 'react';
<<<<<<< HEAD
import { useTranslations } from 'next-intl';
=======
>>>>>>> 30725b5d
import { useChat } from '@/lib/hooks/useChat';

const Attach = ({ showText }: { showText?: boolean }) => {
  const { files, setFiles, setFileIds, fileIds } = useChat();
  const t = useTranslations('components.attach');
  const [loading, setLoading] = useState(false);
  const fileInputRef = useRef<any>();

  const handleChange = async (e: React.ChangeEvent<HTMLInputElement>) => {
    setLoading(true);
    const data = new FormData();

    for (let i = 0; i < e.target.files!.length; i++) {
      data.append('files', e.target.files![i]);
    }

    const embeddingModelProvider = localStorage.getItem(
      'embeddingModelProvider',
    );
    const embeddingModel = localStorage.getItem('embeddingModel');

    data.append('embedding_model_provider', embeddingModelProvider!);
    data.append('embedding_model', embeddingModel!);

    const res = await fetch(`/api/uploads`, {
      method: 'POST',
      body: data,
    });

    const resData = await res.json();

    setFiles([...files, ...resData.files]);
    setFileIds([...fileIds, ...resData.files.map((file: any) => file.fileId)]);
    setLoading(false);
  };

  return loading ? (
    <div className="flex flex-row items-center justify-between space-x-1">
      <LoaderCircle size={18} className="text-sky-400 animate-spin" />
      <p className="text-sky-400 inline whitespace-nowrap text-xs font-medium">
        {t('uploading')}
      </p>
    </div>
  ) : files.length > 0 ? (
    <Popover className="relative w-full max-w-[15rem] md:max-w-md lg:max-w-lg">
      <PopoverButton
        type="button"
        className={cn(
          'flex flex-row items-center justify-between space-x-1 p-2 text-black/50 dark:text-white/50 rounded-xl hover:bg-light-secondary dark:hover:bg-dark-secondary active:scale-95 transition duration-200 hover:text-black dark:hover:text-white',
          files.length > 0 ? '-ml-2 lg:-ml-3' : '',
        )}
      >
        {files.length > 1 && (
          <>
            <File size={19} className="text-sky-400" />
            <p className="text-sky-400 inline whitespace-nowrap text-xs font-medium">
              {files.length} files
            </p>
          </>
        )}

        {files.length === 1 && (
          <>
            <File size={18} className="text-sky-400" />
            <p className="text-sky-400 text-xs font-medium">
              {files[0].fileName.length > 10
                ? files[0].fileName.replace(/\.\w+$/, '').substring(0, 3) +
                  '...' +
                  files[0].fileExtension
                : files[0].fileName}
            </p>
          </>
        )}
      </PopoverButton>
      <Transition
        as={Fragment}
        enter="transition ease-out duration-150"
        enterFrom="opacity-0 translate-y-1"
        enterTo="opacity-100 translate-y-0"
        leave="transition ease-in duration-150"
        leaveFrom="opacity-100 translate-y-0"
        leaveTo="opacity-0 translate-y-1"
      >
        <PopoverPanel className="absolute z-10 w-64 md:w-[350px] right-0">
          <div className="bg-light-primary dark:bg-dark-primary border rounded-md border-light-200 dark:border-dark-200 w-full max-h-[200px] md:max-h-none overflow-y-auto flex flex-col">
            <div className="flex flex-row items-center justify-between px-3 py-2">
              <h4 className="text-black dark:text-white font-medium text-sm">
                {t('attachedFiles')}
              </h4>
              <div className="flex flex-row items-center space-x-4">
                <button
                  type="button"
                  onClick={() => fileInputRef.current.click()}
                  className="flex flex-row items-center space-x-1 text-black/70 dark:text-white/70 hover:text-black hover:dark:text-white transition duration-200"
                >
                  <input
                    type="file"
                    onChange={handleChange}
                    ref={fileInputRef}
                    accept=".pdf,.docx,.txt"
                    multiple
                    hidden
                  />
                  <Plus size={18} />
                  <p className="text-xs">{t('add')}</p>
                </button>
                <button
                  onClick={() => {
                    setFiles([]);
                    setFileIds([]);
                  }}
                  className="flex flex-row items-center space-x-1 text-black/70 dark:text-white/70 hover:text-black hover:dark:text-white transition duration-200"
                >
                  <Trash size={14} />
                  <p className="text-xs">{t('clear')}</p>
                </button>
              </div>
            </div>
            <div className="h-[0.5px] mx-2 bg-white/10" />
            <div className="flex flex-col items-center">
              {files.map((file, i) => (
                <div
                  key={i}
                  className="flex flex-row items-center justify-start w-full space-x-3 p-3"
                >
                  <div className="bg-dark-100 flex items-center justify-center w-10 h-10 rounded-md">
                    <File size={16} className="text-white/70" />
                  </div>
                  <p className="text-black/70 dark:text-white/70 text-sm">
                    {file.fileName.length > 25
                      ? file.fileName.replace(/\.\w+$/, '').substring(0, 25) +
                        '...' +
                        file.fileExtension
                      : file.fileName}
                  </p>
                </div>
              ))}
            </div>
          </div>
        </PopoverPanel>
      </Transition>
    </Popover>
  ) : (
    <button
      type="button"
      onClick={() => fileInputRef.current.click()}
      className={cn(
        'flex flex-row items-center space-x-1 text-black/50 dark:text-white/50 rounded-xl hover:bg-light-secondary dark:hover:bg-dark-secondary transition duration-200 hover:text-black dark:hover:text-white',
        showText ? '' : 'p-2',
      )}
    >
      <input
        type="file"
        onChange={handleChange}
        ref={fileInputRef}
        accept=".pdf,.docx,.txt"
        multiple
        hidden
      />
      <CopyPlus size={showText ? 18 : undefined} />
      {showText && (
        <p className="text-xs font-medium pl-[1px] w-max">{t('attach')}</p>
      )}
    </button>
  );
};

export default Attach;<|MERGE_RESOLUTION|>--- conflicted
+++ resolved
@@ -7,11 +7,8 @@
 } from '@headlessui/react';
 import { CopyPlus, File, LoaderCircle, Plus, Trash } from 'lucide-react';
 import { Fragment, useRef, useState } from 'react';
-<<<<<<< HEAD
+import { useChat } from '@/lib/hooks/useChat';
 import { useTranslations } from 'next-intl';
-=======
->>>>>>> 30725b5d
-import { useChat } from '@/lib/hooks/useChat';
 
 const Attach = ({ showText }: { showText?: boolean }) => {
   const { files, setFiles, setFileIds, fileIds } = useChat();
