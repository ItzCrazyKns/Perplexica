import { cn } from '@/lib/utils';
import {
  Popover,
  PopoverButton,
  PopoverPanel,
  Transition,
} from '@headlessui/react';
import { CopyPlus, File, LoaderCircle, Plus, Trash } from 'lucide-react';
import { Fragment, useRef, useState } from 'react';
import { File as FileType } from '../ChatWindow';
<<<<<<< HEAD
import { useTranslations } from 'next-intl';

const Attach = ({
  fileIds,
  setFileIds,
  showText,
  files,
  setFiles,
}: {
  fileIds: string[];
  setFileIds: (fileIds: string[]) => void;
  showText?: boolean;
  files: FileType[];
  setFiles: (files: FileType[]) => void;
}) => {
  const t = useTranslations('components.attach');
=======
import { useChat } from '@/lib/hooks/useChat';

const Attach = ({ showText }: { showText?: boolean }) => {
  const { files, setFiles, setFileIds, fileIds } = useChat();

>>>>>>> 8dc54efb
  const [loading, setLoading] = useState(false);
  const fileInputRef = useRef<any>();

  const handleChange = async (e: React.ChangeEvent<HTMLInputElement>) => {
    setLoading(true);
    const data = new FormData();

    for (let i = 0; i < e.target.files!.length; i++) {
      data.append('files', e.target.files![i]);
    }

    const embeddingModelProvider = localStorage.getItem(
      'embeddingModelProvider',
    );
    const embeddingModel = localStorage.getItem('embeddingModel');

    data.append('embedding_model_provider', embeddingModelProvider!);
    data.append('embedding_model', embeddingModel!);

    const res = await fetch(`/api/uploads`, {
      method: 'POST',
      body: data,
    });

    const resData = await res.json();

    setFiles([...files, ...resData.files]);
    setFileIds([...fileIds, ...resData.files.map((file: any) => file.fileId)]);
    setLoading(false);
  };

  return loading ? (
    <div className="flex flex-row items-center justify-between space-x-1">
      <LoaderCircle size={18} className="text-sky-400 animate-spin" />
      <p className="text-sky-400 inline whitespace-nowrap text-xs font-medium">
        {t('uploading')}
      </p>
    </div>
  ) : files.length > 0 ? (
    <Popover className="relative w-full max-w-[15rem] md:max-w-md lg:max-w-lg">
      <PopoverButton
        type="button"
        className={cn(
          'flex flex-row items-center justify-between space-x-1 p-2 text-black/50 dark:text-white/50 rounded-xl hover:bg-light-secondary dark:hover:bg-dark-secondary active:scale-95 transition duration-200 hover:text-black dark:hover:text-white',
          files.length > 0 ? '-ml-2 lg:-ml-3' : '',
        )}
      >
        {files.length > 1 && (
          <>
            <File size={19} className="text-sky-400" />
            <p className="text-sky-400 inline whitespace-nowrap text-xs font-medium">
              {files.length} files
            </p>
          </>
        )}

        {files.length === 1 && (
          <>
            <File size={18} className="text-sky-400" />
            <p className="text-sky-400 text-xs font-medium">
              {files[0].fileName.length > 10
                ? files[0].fileName.replace(/\.\w+$/, '').substring(0, 3) +
                  '...' +
                  files[0].fileExtension
                : files[0].fileName}
            </p>
          </>
        )}
      </PopoverButton>
      <Transition
        as={Fragment}
        enter="transition ease-out duration-150"
        enterFrom="opacity-0 translate-y-1"
        enterTo="opacity-100 translate-y-0"
        leave="transition ease-in duration-150"
        leaveFrom="opacity-100 translate-y-0"
        leaveTo="opacity-0 translate-y-1"
      >
        <PopoverPanel className="absolute z-10 w-64 md:w-[350px] right-0">
          <div className="bg-light-primary dark:bg-dark-primary border rounded-md border-light-200 dark:border-dark-200 w-full max-h-[200px] md:max-h-none overflow-y-auto flex flex-col">
            <div className="flex flex-row items-center justify-between px-3 py-2">
              <h4 className="text-black dark:text-white font-medium text-sm">
                {t('attachedFiles')}
              </h4>
              <div className="flex flex-row items-center space-x-4">
                <button
                  type="button"
                  onClick={() => fileInputRef.current.click()}
                  className="flex flex-row items-center space-x-1 text-black/70 dark:text-white/70 hover:text-black hover:dark:text-white transition duration-200"
                >
                  <input
                    type="file"
                    onChange={handleChange}
                    ref={fileInputRef}
                    accept=".pdf,.docx,.txt"
                    multiple
                    hidden
                  />
                  <Plus size={18} />
                  <p className="text-xs">{t('add')}</p>
                </button>
                <button
                  onClick={() => {
                    setFiles([]);
                    setFileIds([]);
                  }}
                  className="flex flex-row items-center space-x-1 text-black/70 dark:text-white/70 hover:text-black hover:dark:text-white transition duration-200"
                >
                  <Trash size={14} />
                  <p className="text-xs">{t('clear')}</p>
                </button>
              </div>
            </div>
            <div className="h-[0.5px] mx-2 bg-white/10" />
            <div className="flex flex-col items-center">
              {files.map((file, i) => (
                <div
                  key={i}
                  className="flex flex-row items-center justify-start w-full space-x-3 p-3"
                >
                  <div className="bg-dark-100 flex items-center justify-center w-10 h-10 rounded-md">
                    <File size={16} className="text-white/70" />
                  </div>
                  <p className="text-black/70 dark:text-white/70 text-sm">
                    {file.fileName.length > 25
                      ? file.fileName.replace(/\.\w+$/, '').substring(0, 25) +
                        '...' +
                        file.fileExtension
                      : file.fileName}
                  </p>
                </div>
              ))}
            </div>
          </div>
        </PopoverPanel>
      </Transition>
    </Popover>
  ) : (
    <button
      type="button"
      onClick={() => fileInputRef.current.click()}
      className={cn(
        'flex flex-row items-center space-x-1 text-black/50 dark:text-white/50 rounded-xl hover:bg-light-secondary dark:hover:bg-dark-secondary transition duration-200 hover:text-black dark:hover:text-white',
        showText ? '' : 'p-2',
      )}
    >
      <input
        type="file"
        onChange={handleChange}
        ref={fileInputRef}
        accept=".pdf,.docx,.txt"
        multiple
        hidden
      />
      <CopyPlus size={showText ? 18 : undefined} />
      {showText && (
        <p className="text-xs font-medium pl-[1px] w-max">{t('attach')}</p>
      )}
    </button>
  );
};

export default Attach;<|MERGE_RESOLUTION|>--- conflicted
+++ resolved
@@ -7,31 +7,12 @@
 } from '@headlessui/react';
 import { CopyPlus, File, LoaderCircle, Plus, Trash } from 'lucide-react';
 import { Fragment, useRef, useState } from 'react';
-import { File as FileType } from '../ChatWindow';
-<<<<<<< HEAD
 import { useTranslations } from 'next-intl';
-
-const Attach = ({
-  fileIds,
-  setFileIds,
-  showText,
-  files,
-  setFiles,
-}: {
-  fileIds: string[];
-  setFileIds: (fileIds: string[]) => void;
-  showText?: boolean;
-  files: FileType[];
-  setFiles: (files: FileType[]) => void;
-}) => {
-  const t = useTranslations('components.attach');
-=======
 import { useChat } from '@/lib/hooks/useChat';
 
 const Attach = ({ showText }: { showText?: boolean }) => {
   const { files, setFiles, setFileIds, fileIds } = useChat();
-
->>>>>>> 8dc54efb
+  const t = useTranslations('components.attach');
   const [loading, setLoading] = useState(false);
   const fileInputRef = useRef<any>();
 
