import { cn } from '@/lib/utils';
import {
  Popover,
  PopoverButton,
  PopoverPanel,
  Transition,
} from '@headlessui/react';
import { CopyPlus, File, LoaderCircle, Plus, Trash } from 'lucide-react';
import { Fragment, useRef, useState } from 'react';
import { File as FileType } from '../ChatWindow';
<<<<<<< HEAD
import { useTranslations } from 'next-intl';

const AttachSmall = ({
  fileIds,
  setFileIds,
  files,
  setFiles,
}: {
  fileIds: string[];
  setFileIds: (fileIds: string[]) => void;
  files: FileType[];
  setFiles: (files: FileType[]) => void;
}) => {
  const t = useTranslations('components.attach');
=======
import { useChat } from '@/lib/hooks/useChat';

const AttachSmall = () => {
  const { files, setFiles, setFileIds, fileIds } = useChat();

>>>>>>> 8dc54efb
  const [loading, setLoading] = useState(false);
  const fileInputRef = useRef<any>();

  const handleChange = async (e: React.ChangeEvent<HTMLInputElement>) => {
    setLoading(true);
    const data = new FormData();

    for (let i = 0; i < e.target.files!.length; i++) {
      data.append('files', e.target.files![i]);
    }

    const embeddingModelProvider = localStorage.getItem(
      'embeddingModelProvider',
    );
    const embeddingModel = localStorage.getItem('embeddingModel');

    data.append('embedding_model_provider', embeddingModelProvider!);
    data.append('embedding_model', embeddingModel!);

    const res = await fetch(`/api/uploads`, {
      method: 'POST',
      body: data,
    });

    const resData = await res.json();

    setFiles([...files, ...resData.files]);
    setFileIds([...fileIds, ...resData.files.map((file: any) => file.fileId)]);
    setLoading(false);
  };

  return loading ? (
    <div className="flex flex-row items-center justify-between space-x-1 p-1">
      <LoaderCircle size={20} className="text-sky-400 animate-spin" />
    </div>
  ) : files.length > 0 ? (
    <Popover className="max-w-[15rem] md:max-w-md lg:max-w-lg">
      <PopoverButton
        type="button"
        className="flex flex-row items-center justify-between space-x-1 p-1 text-black/50 dark:text-white/50 rounded-xl hover:bg-light-secondary dark:hover:bg-dark-secondary active:scale-95 transition duration-200 hover:text-black dark:hover:text-white"
      >
        <File size={20} className="text-sky-400" />
      </PopoverButton>
      <Transition
        as={Fragment}
        enter="transition ease-out duration-150"
        enterFrom="opacity-0 translate-y-1"
        enterTo="opacity-100 translate-y-0"
        leave="transition ease-in duration-150"
        leaveFrom="opacity-100 translate-y-0"
        leaveTo="opacity-0 translate-y-1"
      >
        <PopoverPanel className="absolute z-10 w-64 md:w-[350px] bottom-14 -ml-3">
          <div className="bg-light-primary dark:bg-dark-primary border rounded-md border-light-200 dark:border-dark-200 w-full max-h-[200px] md:max-h-none overflow-y-auto flex flex-col">
            <div className="flex flex-row items-center justify-between px-3 py-2">
              <h4 className="text-black dark:text-white font-medium text-sm">
                {t('attachedFiles')}
              </h4>
              <div className="flex flex-row items-center space-x-4">
                <button
                  type="button"
                  onClick={() => fileInputRef.current.click()}
                  className="flex flex-row items-center space-x-1 text-black/70 dark:text-white/70 hover:text-black hover:dark:text-white transition duration-200"
                >
                  <input
                    type="file"
                    onChange={handleChange}
                    ref={fileInputRef}
                    accept=".pdf,.docx,.txt"
                    multiple
                    hidden
                  />
                  <Plus size={18} />
                  <p className="text-xs">{t('add')}</p>
                </button>
                <button
                  onClick={() => {
                    setFiles([]);
                    setFileIds([]);
                  }}
                  className="flex flex-row items-center space-x-1 text-black/70 dark:text-white/70 hover:text-black hover:dark:text-white transition duration-200"
                >
                  <Trash size={14} />
                  <p className="text-xs">{t('clear')}</p>
                </button>
              </div>
            </div>
            <div className="h-[0.5px] mx-2 bg-white/10" />
            <div className="flex flex-col items-center">
              {files.map((file, i) => (
                <div
                  key={i}
                  className="flex flex-row items-center justify-start w-full space-x-3 p-3"
                >
                  <div className="bg-dark-100 flex items-center justify-center w-10 h-10 rounded-md">
                    <File size={16} className="text-white/70" />
                  </div>
                  <p className="text-black/70 dark:text-white/70 text-sm">
                    {file.fileName.length > 25
                      ? file.fileName.replace(/\.\w+$/, '').substring(0, 25) +
                        '...' +
                        file.fileExtension
                      : file.fileName}
                  </p>
                </div>
              ))}
            </div>
          </div>
        </PopoverPanel>
      </Transition>
    </Popover>
  ) : (
    <button
      type="button"
      onClick={() => fileInputRef.current.click()}
      className="flex flex-row items-center space-x-1 text-black/50 dark:text-white/50 rounded-xl hover:bg-light-secondary dark:hover:bg-dark-secondary transition duration-200 hover:text-black dark:hover:text-white p-1"
    >
      <input
        type="file"
        onChange={handleChange}
        ref={fileInputRef}
        accept=".pdf,.docx,.txt"
        multiple
        hidden
      />
      <CopyPlus size={20} />
    </button>
  );
};

export default AttachSmall;<|MERGE_RESOLUTION|>--- conflicted
+++ resolved
@@ -1,4 +1,3 @@
-import { cn } from '@/lib/utils';
 import {
   Popover,
   PopoverButton,
@@ -7,29 +6,12 @@
 } from '@headlessui/react';
 import { CopyPlus, File, LoaderCircle, Plus, Trash } from 'lucide-react';
 import { Fragment, useRef, useState } from 'react';
-import { File as FileType } from '../ChatWindow';
-<<<<<<< HEAD
 import { useTranslations } from 'next-intl';
-
-const AttachSmall = ({
-  fileIds,
-  setFileIds,
-  files,
-  setFiles,
-}: {
-  fileIds: string[];
-  setFileIds: (fileIds: string[]) => void;
-  files: FileType[];
-  setFiles: (files: FileType[]) => void;
-}) => {
-  const t = useTranslations('components.attach');
-=======
 import { useChat } from '@/lib/hooks/useChat';
 
 const AttachSmall = () => {
   const { files, setFiles, setFileIds, fileIds } = useChat();
-
->>>>>>> 8dc54efb
+  const t = useTranslations('components.attach');
   const [loading, setLoading] = useState(false);
   const fileInputRef = useRef<any>();
 
