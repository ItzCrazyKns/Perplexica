--- conflicted
+++ resolved
@@ -1,13 +1,8 @@
-import { Settings } from 'lucide-react';
 import EmptyChatMessageInput from './EmptyChatMessageInput';
-import Link from 'next/link';
 import WeatherWidget from './WeatherWidget';
 import NewsArticleWidget from './NewsArticleWidget';
-<<<<<<< HEAD
 import { useTranslations } from 'next-intl';
-=======
 import SettingsButtonMobile from '@/components/Settings/SettingsButtonMobile';
->>>>>>> 295334b1
 
 const EmptyChat = () => {
   const t = useTranslations('components');
