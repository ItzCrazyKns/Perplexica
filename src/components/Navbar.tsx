--- conflicted
+++ resolved
@@ -1,7 +1,6 @@
 import { Clock, Edit, Share, FileText, FileDown } from 'lucide-react';
-import { Message } from './ChatWindow';
 import { useEffect, useState, Fragment } from 'react';
-import { formatRelativeTime, formatDate } from '@/lib/utils';
+import { formatRelativeTime } from '@/lib/utils';
 import { useLocale, useTranslations } from 'next-intl';
 import DeleteChat from './DeleteChat';
 import {
@@ -10,9 +9,6 @@
   PopoverPanel,
   Transition,
 } from '@headlessui/react';
-<<<<<<< HEAD
-import { useChat } from '@/lib/hooks/useChat';
-import jsPDF from 'jspdf';
 import { ensureNotoSansTC } from '@/lib/pdfFont';
 
 type ExportLabels = {
@@ -22,10 +18,8 @@
   assistant: string;
   citations: string;
 };
-=======
 import jsPDF from 'jspdf';
 import { useChat, Section } from '@/lib/hooks/useChat';
->>>>>>> 295334b1
 
 const downloadFile = (filename: string, content: string, type: string) => {
   const blob = new Blob([content], { type });
@@ -41,36 +35,21 @@
   }, 0);
 };
 
-<<<<<<< HEAD
 const exportAsMarkdown = (
-  messages: Message[],
+  sections: Section[],
   title: string,
   labels: ExportLabels,
-  locale: string,
 ) => {
-  const date = formatDate(messages[0]?.createdAt || Date.now(), locale);
-  let md = `# 💬 ${labels.chatExportTitle({ title })}\n\n`;
-  md += `*${labels.exportedOn} ${date}*\n\n---\n`;
-  messages.forEach((msg) => {
-    md += `\n---\n`;
-    md += `**${msg.role === 'user' ? `🧑 ${labels.user}` : `🤖 ${labels.assistant}`}**  \n`;
-    md += `*${formatDate(msg.createdAt, locale)}*\n\n`;
-    md += `> ${msg.content.replace(/\n/g, '\n> ')}\n`;
-    if (msg.sources && msg.sources.length > 0) {
-      md += `\n**${labels.citations}**\n`;
-      msg.sources.forEach((src: any, i: number) => {
-=======
-const exportAsMarkdown = (sections: Section[], title: string) => {
   const date = new Date(
     sections[0]?.userMessage?.createdAt || Date.now(),
   ).toLocaleString();
-  let md = `# 💬 Chat Export: ${title}\n\n`;
-  md += `*Exported on: ${date}*\n\n---\n`;
+  let md = `# 💬 ${labels.chatExportTitle({ title })}\n\n`;
+  md += `*${labels.exportedOn} ${date}*\n\n---\n`;
 
   sections.forEach((section, idx) => {
     if (section.userMessage) {
       md += `\n---\n`;
-      md += `**🧑 User**  
+      md += `**🧑 ${labels.user}**  
 `;
       md += `*${new Date(section.userMessage.createdAt).toLocaleString()}*\n\n`;
       md += `> ${section.userMessage.content.replace(/\n/g, '\n> ')}\n`;
@@ -78,7 +57,7 @@
 
     if (section.assistantMessage) {
       md += `\n---\n`;
-      md += `**🤖 Assistant**  
+      md += `**🤖 ${labels.assistant}**  
 `;
       md += `*${new Date(section.assistantMessage.createdAt).toLocaleString()}*\n\n`;
       md += `> ${section.assistantMessage.content.replace(/\n/g, '\n> ')}\n`;
@@ -89,9 +68,8 @@
       section.sourceMessage.sources &&
       section.sourceMessage.sources.length > 0
     ) {
-      md += `\n**Citations:**\n`;
+      md += `\n**${labels.citations}**\n`;
       section.sourceMessage.sources.forEach((src: any, i: number) => {
->>>>>>> 295334b1
         const url = src.metadata?.url || '';
         md += `- [${i + 1}] [${url}](${url})\n`;
       });
@@ -101,12 +79,10 @@
   downloadFile(`${title || 'chat'}.md`, md, 'text/markdown');
 };
 
-<<<<<<< HEAD
 const exportAsPDF = async (
-  messages: Message[],
+  sections: Section[],
   title: string,
   labels: ExportLabels,
-  locale: string,
 ) => {
   const doc = new jsPDF();
   // Ensure CJK-capable font is available, then set fonts
@@ -116,14 +92,9 @@
   } catch (e) {
     // If network fails, fallback to default font (may garble CJK)
   }
-  const date = formatDate(messages[0]?.createdAt || Date.now(), locale);
-=======
-const exportAsPDF = (sections: Section[], title: string) => {
-  const doc = new jsPDF();
   const date = new Date(
     sections[0]?.userMessage?.createdAt || Date.now(),
   ).toLocaleString();
->>>>>>> 295334b1
   let y = 15;
   const pageHeight = doc.internal.pageSize.height;
   doc.setFontSize(18);
@@ -137,30 +108,10 @@
   doc.line(10, y, 200, y);
   y += 6;
   doc.setTextColor(30);
-<<<<<<< HEAD
-  messages.forEach((msg) => {
-    if (y > pageHeight - 30) {
-      doc.addPage();
-      y = 15;
-    }
-    doc.setFont('NotoSansTC', 'bold');
-    doc.text(`${msg.role === 'user' ? labels.user : labels.assistant}`, 10, y);
-    doc.setFont('NotoSansTC', 'normal');
-    doc.setFontSize(10);
-    doc.setTextColor(120);
-    doc.text(`${formatDate(msg.createdAt, locale)}`, 40, y);
-    y += 6;
-    doc.setTextColor(30);
-    doc.setFontSize(12);
-    const lines = doc.splitTextToSize(msg.content, 180);
-    for (let i = 0; i < lines.length; i++) {
-      if (y > pageHeight - 20) {
-=======
 
   sections.forEach((section, idx) => {
     if (section.userMessage) {
       if (y > pageHeight - 30) {
->>>>>>> 295334b1
         doc.addPage();
         y = 15;
       }
@@ -201,13 +152,6 @@
         doc.addPage();
         y = 15;
       }
-<<<<<<< HEAD
-      doc.text(labels.citations, 12, y);
-      y += 5;
-      msg.sources.forEach((src: any, i: number) => {
-        const url = src.metadata?.url || '';
-        if (y > pageHeight - 15) {
-=======
       doc.setFont('helvetica', 'bold');
       doc.text('Assistant', 10, y);
       doc.setFont('helvetica', 'normal');
@@ -242,7 +186,6 @@
         doc.setFontSize(11);
         doc.setTextColor(80);
         if (y > pageHeight - 20) {
->>>>>>> 295334b1
           doc.addPage();
           y = 15;
         }
@@ -274,6 +217,7 @@
 
 const Navbar = () => {
   const [title, setTitle] = useState<string>('');
+  const [timeAgo, setTimeAgo] = useState<string>('');
   const tCommon = useTranslations('common');
   const tNavbar = useTranslations('navbar');
   const tExport = useTranslations('export');
@@ -288,106 +232,22 @@
           ? `${sections[0].userMessage.content.substring(0, 20).trim()}...`
           : sections[0].userMessage.content;
       setTitle(newTitle);
-<<<<<<< HEAD
-=======
-      const newTimeAgo = formatTimeDifference(
+      const newTimeAgo = formatRelativeTime(
         new Date(),
         sections[0].userMessage.createdAt,
+        locale,
       );
       setTimeAgo(newTimeAgo);
->>>>>>> 295334b1
     }
   }, [sections]);
 
-<<<<<<< HEAD
-  return (
-    <div className="fixed z-40 top-0 left-0 right-0 px-4 lg:pl-[104px] lg:pr-6 lg:px-8 flex flex-row items-center justify-between w-full py-4 text-sm text-black dark:text-white/70 border-b bg-light-primary dark:bg-dark-primary border-light-100 dark:border-dark-200">
-      <a
-        href="/"
-        className="active:scale-95 transition duration-100 cursor-pointer lg:hidden"
-      >
-        <Edit size={17} />
-      </a>
-      <div className="hidden lg:flex flex-row items-center justify-center space-x-2">
-        <Clock size={17} />
-        <p className="text-xs">
-          {formatRelativeTime(
-            new Date(),
-            messages[0]?.createdAt || new Date(),
-            locale,
-          )}
-        </p>
-      </div>
-      <p className="hidden lg:flex">{title}</p>
-
-      <div className="flex flex-row items-center space-x-4">
-        <Popover className="relative">
-          <PopoverButton className="active:scale-95 transition duration-100 cursor-pointer p-2 rounded-full hover:bg-light-secondary dark:hover:bg-dark-secondary">
-            <Share size={17} />
-          </PopoverButton>
-          <Transition
-            as={Fragment}
-            enter="transition ease-out duration-100"
-            enterFrom="opacity-0 translate-y-1"
-            enterTo="opacity-100 translate-y-0"
-            leave="transition ease-in duration-75"
-            leaveFrom="opacity-100 translate-y-0"
-            leaveTo="opacity-0 translate-y-1"
-          >
-            <PopoverPanel className="absolute right-0 mt-2 w-64 rounded-xl shadow-xl bg-light-primary dark:bg-dark-primary border border-light-200 dark:border-dark-200 z-50">
-              <div className="flex flex-col py-3 px-3 gap-2">
-                <button
-                  className="flex items-center gap-2 px-4 py-2 text-left hover:bg-light-secondary dark:hover:bg-dark-secondary transition-colors text-black dark:text-white rounded-lg font-medium"
-                  onClick={async () => {
-                    exportAsMarkdown(
-                      messages,
-                      title || '',
-                      {
-                        chatExportTitle: (p) => tExport('chatExportTitle', p),
-                        exportedOn: tCommon('exportedOn'),
-                        user: tCommon('user'),
-                        assistant: tCommon('assistant'),
-                        citations: tCommon('citations'),
-                      },
-                      locale,
-                    );
-                  }}
-                >
-                  <FileText size={17} className="text-[#24A0ED]" />
-                  {tNavbar('exportAsMarkdown')}
-                </button>
-                <button
-                  className="flex items-center gap-2 px-4 py-2 text-left hover:bg-light-secondary dark:hover:bg-dark-secondary transition-colors text-black dark:text-white rounded-lg font-medium"
-                  onClick={async () => {
-                    await exportAsPDF(
-                      messages,
-                      title || '',
-                      {
-                        chatExportTitle: (p) => tExport('chatExportTitle', p),
-                        exportedOn: tCommon('exportedOn'),
-                        user: tCommon('user'),
-                        assistant: tCommon('assistant'),
-                        citations: tCommon('citations'),
-                      },
-                      locale,
-                    );
-                  }}
-                >
-                  <FileDown size={17} className="text-[#24A0ED]" />
-                  {tNavbar('exportAsPDF')}
-                </button>
-              </div>
-            </PopoverPanel>
-          </Transition>
-        </Popover>
-        <DeleteChat redirect chatId={chatId!} chats={[]} setChats={() => {}} />
-=======
   useEffect(() => {
     const intervalId = setInterval(() => {
       if (sections.length > 0 && sections[0].userMessage) {
-        const newTimeAgo = formatTimeDifference(
+        const newTimeAgo = formatRelativeTime(
           new Date(),
           sections[0].userMessage.createdAt,
+          locale,
         );
         setTimeAgo(newTimeAgo);
       }
@@ -410,7 +270,7 @@
             </a>
             <div className="hidden lg:flex items-center gap-2 text-black/50 dark:text-white/50 min-w-0">
               <Clock size={14} />
-              <span className="text-xs whitespace-nowrap">{timeAgo} ago</span>
+              <span className="text-xs whitespace-nowrap">{timeAgo}</span>
             </div>
           </div>
 
@@ -444,12 +304,21 @@
                     <div className="space-y-1">
                       <button
                         className="w-full flex items-center gap-3 px-3 py-2 text-left rounded-xl hover:bg-light-secondary dark:hover:bg-dark-secondary transition-colors duration-200"
-                        onClick={() => exportAsMarkdown(sections, title || '')}
+                        onClick={() =>
+                          exportAsMarkdown(sections, title || '', {
+                            chatExportTitle: (p) =>
+                              tExport('chatExportTitle', p),
+                            exportedOn: tCommon('exportedOn'),
+                            user: tCommon('user'),
+                            assistant: tCommon('assistant'),
+                            citations: tCommon('citations'),
+                          })
+                        }
                       >
                         <FileText size={16} className="text-[#24A0ED]" />
                         <div>
                           <p className="text-sm font-medium text-black dark:text-white">
-                            Markdown
+                            {tNavbar('exportAsMarkdown')}
                           </p>
                           <p className="text-xs text-black/50 dark:text-white/50">
                             .md format
@@ -458,12 +327,21 @@
                       </button>
                       <button
                         className="w-full flex items-center gap-3 px-3 py-2 text-left rounded-xl hover:bg-light-secondary dark:hover:bg-dark-secondary transition-colors duration-200"
-                        onClick={() => exportAsPDF(sections, title || '')}
+                        onClick={() =>
+                          exportAsPDF(sections, title || '', {
+                            chatExportTitle: (p) =>
+                              tExport('chatExportTitle', p),
+                            exportedOn: tCommon('exportedOn'),
+                            user: tCommon('user'),
+                            assistant: tCommon('assistant'),
+                            citations: tCommon('citations'),
+                          })
+                        }
                       >
                         <FileDown size={16} className="text-[#24A0ED]" />
                         <div>
                           <p className="text-sm font-medium text-black dark:text-white">
-                            PDF
+                            {tNavbar('exportAsPDF')}
                           </p>
                           <p className="text-xs text-black/50 dark:text-white/50">
                             Document format
@@ -483,7 +361,6 @@
             />
           </div>
         </div>
->>>>>>> 295334b1
       </div>
     </div>
   );
