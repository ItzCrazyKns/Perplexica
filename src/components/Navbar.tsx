import { Clock, Edit, Share, Trash, FileText, FileDown } from 'lucide-react';
import { Message } from './ChatWindow';
import { useEffect, useState, Fragment } from 'react';
import { formatRelativeTime, formatDate } from '@/lib/utils';
import { useLocale, useTranslations } from 'next-intl';
import DeleteChat from './DeleteChat';
import {
  Popover,
  PopoverButton,
  PopoverPanel,
  Transition,
} from '@headlessui/react';
import jsPDF from 'jspdf';
<<<<<<< HEAD
import { ensureNotoSansTC } from '@/lib/pdfFont';

type ExportLabels = {
  chatExportTitle: (p: { title: string }) => string;
  exportedOn: string;
  user: string;
  assistant: string;
  citations: string;
};
=======
import { useChat } from '@/lib/hooks/useChat';
>>>>>>> 8dc54efb

const downloadFile = (filename: string, content: string, type: string) => {
  const blob = new Blob([content], { type });
  const url = URL.createObjectURL(blob);
  const a = document.createElement('a');
  a.href = url;
  a.download = filename;
  document.body.appendChild(a);
  a.click();
  setTimeout(() => {
    document.body.removeChild(a);
    URL.revokeObjectURL(url);
  }, 0);
};

const exportAsMarkdown = (
  messages: Message[],
  title: string,
  labels: ExportLabels,
  locale: string,
) => {
  const date = formatDate(messages[0]?.createdAt || Date.now(), locale);
  let md = `# 💬 ${labels.chatExportTitle({ title })}\n\n`;
  md += `*${labels.exportedOn} ${date}*\n\n---\n`;
  messages.forEach((msg) => {
    md += `\n---\n`;
    md += `**${msg.role === 'user' ? `🧑 ${labels.user}` : `🤖 ${labels.assistant}`}**  \n`;
    md += `*${formatDate(msg.createdAt, locale)}*\n\n`;
    md += `> ${msg.content.replace(/\n/g, '\n> ')}\n`;
    if (msg.sources && msg.sources.length > 0) {
      md += `\n**${labels.citations}**\n`;
      msg.sources.forEach((src: any, i: number) => {
        const url = src.metadata?.url || '';
        md += `- [${i + 1}] [${url}](${url})\n`;
      });
    }
  });
  md += '\n---\n';
  downloadFile(`${title || 'chat'}.md`, md, 'text/markdown');
};

const exportAsPDF = async (
  messages: Message[],
  title: string,
  labels: ExportLabels,
  locale: string,
) => {
  const doc = new jsPDF();
  // Ensure CJK-capable font is available, then set fonts
  try {
    await ensureNotoSansTC(doc);
    doc.setFont('NotoSansTC', 'normal');
  } catch (e) {
    // If network fails, fallback to default font (may garble CJK)
  }
  const date = formatDate(messages[0]?.createdAt || Date.now(), locale);
  let y = 15;
  const pageHeight = doc.internal.pageSize.height;
  doc.setFontSize(18);
  doc.text(labels.chatExportTitle({ title }), 10, y);
  y += 8;
  doc.setFontSize(11);
  doc.setTextColor(100);
  doc.text(`${labels.exportedOn} ${date}`, 10, y);
  y += 8;
  doc.setDrawColor(200);
  doc.line(10, y, 200, y);
  y += 6;
  doc.setTextColor(30);
  messages.forEach((msg) => {
    if (y > pageHeight - 30) {
      doc.addPage();
      y = 15;
    }
    doc.setFont('NotoSansTC', 'bold');
    doc.text(`${msg.role === 'user' ? labels.user : labels.assistant}`, 10, y);
    doc.setFont('NotoSansTC', 'normal');
    doc.setFontSize(10);
    doc.setTextColor(120);
    doc.text(`${formatDate(msg.createdAt, locale)}`, 40, y);
    y += 6;
    doc.setTextColor(30);
    doc.setFontSize(12);
    const lines = doc.splitTextToSize(msg.content, 180);
    for (let i = 0; i < lines.length; i++) {
      if (y > pageHeight - 20) {
        doc.addPage();
        y = 15;
      }
      doc.text(lines[i], 12, y);
      y += 6;
    }
    if (msg.sources && msg.sources.length > 0) {
      doc.setFontSize(11);
      doc.setTextColor(80);
      if (y > pageHeight - 20) {
        doc.addPage();
        y = 15;
      }
      doc.text(labels.citations, 12, y);
      y += 5;
      msg.sources.forEach((src: any, i: number) => {
        const url = src.metadata?.url || '';
        if (y > pageHeight - 15) {
          doc.addPage();
          y = 15;
        }
        doc.text(`- [${i + 1}] ${url}`, 15, y);
        y += 5;
      });
      doc.setTextColor(30);
    }
    y += 6;
    doc.setDrawColor(230);
    if (y > pageHeight - 10) {
      doc.addPage();
      y = 15;
    }
    doc.line(10, y, 200, y);
    y += 4;
  });
  doc.save(`${title || 'chat'}.pdf`);
};

const Navbar = () => {
  const [title, setTitle] = useState<string>('');
  const tCommon = useTranslations('common');
  const tNavbar = useTranslations('navbar');
  const tExport = useTranslations('export');
  const locale = useLocale();

  const { messages, chatId } = useChat();

  useEffect(() => {
    if (messages.length > 0) {
      const newTitle =
        messages[0].content.length > 20
          ? `${messages[0].content.substring(0, 20).trim()}...`
          : messages[0].content;
      setTitle(newTitle);
    }
  }, [messages]);

  return (
    <div className="fixed z-40 top-0 left-0 right-0 px-4 lg:pl-[104px] lg:pr-6 lg:px-8 flex flex-row items-center justify-between w-full py-4 text-sm text-black dark:text-white/70 border-b bg-light-primary dark:bg-dark-primary border-light-100 dark:border-dark-200">
      <a
        href="/"
        className="active:scale-95 transition duration-100 cursor-pointer lg:hidden"
      >
        <Edit size={17} />
      </a>
      <div className="hidden lg:flex flex-row items-center justify-center space-x-2">
        <Clock size={17} />
        <p className="text-xs">
          {formatRelativeTime(
            new Date(),
            messages[0]?.createdAt || new Date(),
            locale,
          )}
        </p>
      </div>
      <p className="hidden lg:flex">{title}</p>

      <div className="flex flex-row items-center space-x-4">
        <Popover className="relative">
          <PopoverButton className="active:scale-95 transition duration-100 cursor-pointer p-2 rounded-full hover:bg-light-secondary dark:hover:bg-dark-secondary">
            <Share size={17} />
          </PopoverButton>
          <Transition
            as={Fragment}
            enter="transition ease-out duration-100"
            enterFrom="opacity-0 translate-y-1"
            enterTo="opacity-100 translate-y-0"
            leave="transition ease-in duration-75"
            leaveFrom="opacity-100 translate-y-0"
            leaveTo="opacity-0 translate-y-1"
          >
            <PopoverPanel className="absolute right-0 mt-2 w-64 rounded-xl shadow-xl bg-light-primary dark:bg-dark-primary border border-light-200 dark:border-dark-200 z-50">
              <div className="flex flex-col py-3 px-3 gap-2">
                <button
                  className="flex items-center gap-2 px-4 py-2 text-left hover:bg-light-secondary dark:hover:bg-dark-secondary transition-colors text-black dark:text-white rounded-lg font-medium"
                  onClick={async () => {
                    exportAsMarkdown(
                      messages,
                      title || '',
                      {
                        chatExportTitle: (p) => tExport('chatExportTitle', p),
                        exportedOn: tCommon('exportedOn'),
                        user: tCommon('user'),
                        assistant: tCommon('assistant'),
                        citations: tCommon('citations'),
                      },
                      locale,
                    );
                  }}
                >
                  <FileText size={17} className="text-[#24A0ED]" />
                  {tNavbar('exportAsMarkdown')}
                </button>
                <button
                  className="flex items-center gap-2 px-4 py-2 text-left hover:bg-light-secondary dark:hover:bg-dark-secondary transition-colors text-black dark:text-white rounded-lg font-medium"
                  onClick={async () => {
                    await exportAsPDF(
                      messages,
                      title || '',
                      {
                        chatExportTitle: (p) => tExport('chatExportTitle', p),
                        exportedOn: tCommon('exportedOn'),
                        user: tCommon('user'),
                        assistant: tCommon('assistant'),
                        citations: tCommon('citations'),
                      },
                      locale,
                    );
                  }}
                >
                  <FileDown size={17} className="text-[#24A0ED]" />
                  {tNavbar('exportAsPDF')}
                </button>
              </div>
            </PopoverPanel>
          </Transition>
        </Popover>
        <DeleteChat redirect chatId={chatId!} chats={[]} setChats={() => {}} />
      </div>
    </div>
  );
};

export default Navbar;<|MERGE_RESOLUTION|>--- conflicted
+++ resolved
@@ -1,4 +1,4 @@
-import { Clock, Edit, Share, Trash, FileText, FileDown } from 'lucide-react';
+import { Clock, Edit, Share, FileText, FileDown } from 'lucide-react';
 import { Message } from './ChatWindow';
 import { useEffect, useState, Fragment } from 'react';
 import { formatRelativeTime, formatDate } from '@/lib/utils';
@@ -10,8 +10,8 @@
   PopoverPanel,
   Transition,
 } from '@headlessui/react';
+import { useChat } from '@/lib/hooks/useChat';
 import jsPDF from 'jspdf';
-<<<<<<< HEAD
 import { ensureNotoSansTC } from '@/lib/pdfFont';
 
 type ExportLabels = {
@@ -21,9 +21,6 @@
   assistant: string;
   citations: string;
 };
-=======
-import { useChat } from '@/lib/hooks/useChat';
->>>>>>> 8dc54efb
 
 const downloadFile = (filename: string, content: string, type: string) => {
   const blob = new Blob([content], { type });
