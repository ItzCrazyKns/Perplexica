import { ArrowRight } from 'lucide-react';
import { useEffect, useRef, useState } from 'react';
import TextareaAutosize from 'react-textarea-autosize';
import Focus from './MessageInputActions/Focus';
import Optimization from './MessageInputActions/Optimization';
import Attach from './MessageInputActions/Attach';
<<<<<<< HEAD
import { File } from './ChatWindow';
import { useTranslations } from 'next-intl';
=======
import { useChat } from '@/lib/hooks/useChat';
>>>>>>> 8dc54efb

const EmptyChatMessageInput = () => {
  const { sendMessage } = useChat();

  /* const [copilotEnabled, setCopilotEnabled] = useState(false); */
  const [message, setMessage] = useState('');
  const t = useTranslations('components');

  const inputRef = useRef<HTMLTextAreaElement | null>(null);

  useEffect(() => {
    const handleKeyDown = (e: KeyboardEvent) => {
      const activeElement = document.activeElement;

      const isInputFocused =
        activeElement?.tagName === 'INPUT' ||
        activeElement?.tagName === 'TEXTAREA' ||
        activeElement?.hasAttribute('contenteditable');

      if (e.key === '/' && !isInputFocused) {
        e.preventDefault();
        inputRef.current?.focus();
      }
    };

    document.addEventListener('keydown', handleKeyDown);

    inputRef.current?.focus();

    return () => {
      document.removeEventListener('keydown', handleKeyDown);
    };
  }, []);

  return (
    <form
      onSubmit={(e) => {
        e.preventDefault();
        sendMessage(message);
        setMessage('');
      }}
      onKeyDown={(e) => {
        if (e.key === 'Enter' && !e.shiftKey) {
          e.preventDefault();
          sendMessage(message);
          setMessage('');
        }
      }}
      className="w-full"
    >
      <div className="flex flex-col bg-light-secondary dark:bg-dark-secondary px-5 pt-5 pb-2 rounded-lg w-full border border-light-200 dark:border-dark-200">
        <TextareaAutosize
          ref={inputRef}
          value={message}
          onChange={(e) => setMessage(e.target.value)}
          minRows={2}
          className="bg-transparent placeholder:text-black/50 dark:placeholder:text-white/50 text-sm text-black dark:text-white resize-none focus:outline-none w-full max-h-24 lg:max-h-36 xl:max-h-48"
          placeholder={t('emptyChatMessageInput.placeholder')}
        />
        <div className="flex flex-row items-center justify-between mt-4">
          <div className="flex flex-row items-center space-x-2 lg:space-x-4">
            <Focus />
            <Attach showText />
          </div>
          <div className="flex flex-row items-center space-x-1 sm:space-x-4">
            <Optimization />
            <button
              disabled={message.trim().length === 0}
              className="bg-[#24A0ED] text-white disabled:text-black/50 dark:disabled:text-white/50 disabled:bg-[#e0e0dc] dark:disabled:bg-[#ececec21] hover:bg-opacity-85 transition duration-100 rounded-full p-2"
            >
              <ArrowRight className="bg-background" size={17} />
            </button>
          </div>
        </div>
      </div>
    </form>
  );
};

export default EmptyChatMessageInput;<|MERGE_RESOLUTION|>--- conflicted
+++ resolved
@@ -4,12 +4,8 @@
 import Focus from './MessageInputActions/Focus';
 import Optimization from './MessageInputActions/Optimization';
 import Attach from './MessageInputActions/Attach';
-<<<<<<< HEAD
-import { File } from './ChatWindow';
 import { useTranslations } from 'next-intl';
-=======
 import { useChat } from '@/lib/hooks/useChat';
->>>>>>> 8dc54efb
 
 const EmptyChatMessageInput = () => {
   const { sendMessage } = useChat();
