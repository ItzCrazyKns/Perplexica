--- conflicted
+++ resolved
@@ -63,13 +63,8 @@
           value={message}
           onChange={(e) => setMessage(e.target.value)}
           minRows={2}
-<<<<<<< HEAD
-          className="bg-transparent placeholder:text-black/50 dark:placeholder:text-white/50 text-sm text-black dark:text-white resize-none focus:outline-none w-full max-h-24 lg:max-h-36 xl:max-h-48"
+          className="px-2 bg-transparent placeholder:text-[15px] placeholder:text-black/50 dark:placeholder:text-white/50 text-sm text-black dark:text-white resize-none focus:outline-none w-full max-h-24 lg:max-h-36 xl:max-h-48"
           placeholder={t('emptyChatMessageInput.placeholder')}
-=======
-          className="px-2 bg-transparent placeholder:text-[15px] placeholder:text-black/50 dark:placeholder:text-white/50 text-sm text-black dark:text-white resize-none focus:outline-none w-full max-h-24 lg:max-h-36 xl:max-h-48"
-          placeholder="Ask anything..."
->>>>>>> 295334b1
         />
         <div className="flex flex-row items-center justify-between mt-4">
           <Optimization />
