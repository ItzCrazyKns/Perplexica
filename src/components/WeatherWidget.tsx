--- conflicted
+++ resolved
@@ -1,4 +1,4 @@
-import { Cloud, Sun, CloudRain, CloudSnow, Wind } from 'lucide-react';
+import { Wind } from 'lucide-react';
 import { useEffect, useState } from 'react';
 import Image from 'next/image';
 import { useLocale, useTranslations } from 'next-intl';
@@ -42,26 +42,14 @@
         name: 'geolocation',
       });
 
-<<<<<<< HEAD
-        if (result.state === 'granted') {
-          navigator.geolocation.getCurrentPosition(async (position) => {
-            const res = await fetch(
-              `https://api-bdc.io/data/reverse-geocode-client?latitude=${position.coords.latitude}&longitude=${position.coords.longitude}&localityLanguage=${locale}`,
-              {
-                method: 'GET',
-                headers: {
-                  'Content-Type': 'application/json',
-                },
-=======
       if (result.state === 'granted') {
         navigator.geolocation.getCurrentPosition(async (position) => {
           const res = await fetch(
-            `https://api-bdc.io/data/reverse-geocode-client?latitude=${position.coords.latitude}&longitude=${position.coords.longitude}&localityLanguage=en`,
+            `https://api-bdc.io/data/reverse-geocode-client?latitude=${position.coords.latitude}&longitude=${position.coords.longitude}&localityLanguage=${locale}`,
             {
               method: 'GET',
               headers: {
                 'Content-Type': 'application/json',
->>>>>>> 295334b1
               },
             },
           );
@@ -116,17 +104,13 @@
       });
       setLoading(false);
     });
-<<<<<<< HEAD
-  }, [locale]);
-=======
   };
 
   useEffect(() => {
     updateWeather();
     const intervalId = setInterval(updateWeather, 30 * 1000);
     return () => clearInterval(intervalId);
-  }, []);
->>>>>>> 295334b1
+  }, [locale]);
 
   return (
     <div className="bg-light-secondary dark:bg-dark-secondary rounded-2xl border border-light-200 dark:border-dark-200 shadow-sm shadow-light-200/10 dark:shadow-black/25 flex flex-row items-center w-full h-24 min-h-[96px] max-h-[96px] px-3 py-2 gap-3">
@@ -175,19 +159,13 @@
             <span className="text-xs text-black/50 dark:text-white/50 italic">
               {data.condition}
             </span>
-<<<<<<< HEAD
-            <div className="flex flex-row justify-between w-full mt-auto pt-1 border-t border-light-200 dark:border-dark-200 text-xs text-black/60 dark:text-white/60">
+            <div className="flex flex-row justify-between w-full mt-auto pt-2 border-t border-light-200/50 dark:border-dark-200/50 text-xs text-black/50 dark:text-white/50 font-medium">
               <span>
                 {t('weather.humidity')}: {data.humidity}%
               </span>
-              <span>{t('weather.now')}</span>
-=======
-            <div className="flex flex-row justify-between w-full mt-auto pt-2 border-t border-light-200/50 dark:border-dark-200/50 text-xs text-black/50 dark:text-white/50 font-medium">
-              <span>Humidity {data.humidity}%</span>
               <span className="font-semibold text-black/70 dark:text-white/70">
-                Now
+                {t('weather.now')}
               </span>
->>>>>>> 295334b1
             </div>
           </div>
         </>
