'use client';

import { cn } from '@/lib/utils';
import {
  BookOpenText,
  Home,
  Search,
  SquarePen,
  Settings,
  Plus,
  ArrowLeft,
} from 'lucide-react';
import Link from 'next/link';
import { useSelectedLayoutSegments } from 'next/navigation';
import React, { useState, type ReactNode } from 'react';
import Layout from './Layout';
<<<<<<< HEAD
import { useTranslations } from 'next-intl';
=======
import {
  Description,
  Dialog,
  DialogPanel,
  DialogTitle,
} from '@headlessui/react';
import SettingsButton from './Settings/SettingsButton';
>>>>>>> 295334b1

const VerticalIconContainer = ({ children }: { children: ReactNode }) => {
  return <div className="flex flex-col items-center w-full">{children}</div>;
};

const Sidebar = ({ children }: { children: React.ReactNode }) => {
  const segments = useSelectedLayoutSegments();
<<<<<<< HEAD
  const t = useTranslations('navigation');
=======
  const [isOpen, setIsOpen] = useState<boolean>(true);
>>>>>>> 295334b1

  const navLinks = [
    {
      icon: Home,
      href: '/',
      active: segments.length === 0 || segments.includes('c'),
      label: t('home'),
    },
    {
      icon: Search,
      href: '/discover',
      active: segments.includes('discover'),
      label: t('discover'),
    },
    {
      icon: BookOpenText,
      href: '/library',
      active: segments.includes('library'),
      label: t('library'),
    },
  ];

  return (
    <div>
      <div className="hidden lg:fixed lg:inset-y-0 lg:z-50 lg:flex lg:w-[72px] lg:flex-col border-r border-light-200 dark:border-dark-200">
        <div className="flex grow flex-col items-center justify-between gap-y-5 overflow-y-auto bg-light-secondary dark:bg-dark-secondary px-2 py-8 shadow-sm shadow-light-200/10 dark:shadow-black/25">
          <a
            className="p-2.5 rounded-full bg-light-200 text-black/70 dark:bg-dark-200 dark:text-white/70 hover:opacity-70 hover:scale-105 tansition duration-200"
            href="/"
          >
            <Plus size={19} className="cursor-pointer" />
          </a>
          <VerticalIconContainer>
            {navLinks.map((link, i) => (
              <Link
                key={i}
                href={link.href}
                className={cn(
                  'relative flex flex-col items-center justify-center space-y-0.5 cursor-pointer w-full py-2 rounded-lg',
                  link.active
                    ? 'text-black/70 dark:text-white/70 '
                    : 'text-black/60 dark:text-white/60',
                )}
              >
                <div
                  className={cn(
                    link.active && 'bg-light-200 dark:bg-dark-200',
                    'group rounded-lg hover:bg-light-200 hover:dark:bg-dark-200 transition duration-200',
                  )}
                >
                  <link.icon
                    size={25}
                    className={cn(
                      !link.active && 'group-hover:scale-105',
                      'transition duration:200 m-1.5',
                    )}
                  />
                </div>
                <p
                  className={cn(
                    link.active
                      ? 'text-black/80 dark:text-white/80'
                      : 'text-black/60 dark:text-white/60',
                    'text-[10px]',
                  )}
                >
                  {link.label}
                </p>
              </Link>
            ))}
          </VerticalIconContainer>

          <SettingsButton />
        </div>
      </div>

      <div className="fixed bottom-0 w-full z-50 flex flex-row items-center gap-x-6 bg-light-secondary dark:bg-dark-secondary px-4 py-4 shadow-sm lg:hidden">
        {navLinks.map((link, i) => (
          <Link
            href={link.href}
            key={i}
            className={cn(
              'relative flex flex-col items-center space-y-1 text-center w-full',
              link.active
                ? 'text-black dark:text-white'
                : 'text-black dark:text-white/70',
            )}
          >
            {link.active && (
              <div className="absolute top-0 -mt-4 h-1 w-full rounded-b-lg bg-black dark:bg-white" />
            )}
            <link.icon />
            <p className="text-xs">{link.label}</p>
          </Link>
        ))}
      </div>

      <Layout>{children}</Layout>
    </div>
  );
};

export default Sidebar;<|MERGE_RESOLUTION|>--- conflicted
+++ resolved
@@ -1,30 +1,13 @@
 'use client';
 
 import { cn } from '@/lib/utils';
-import {
-  BookOpenText,
-  Home,
-  Search,
-  SquarePen,
-  Settings,
-  Plus,
-  ArrowLeft,
-} from 'lucide-react';
+import { BookOpenText, Home, Search, Plus } from 'lucide-react';
 import Link from 'next/link';
 import { useSelectedLayoutSegments } from 'next/navigation';
 import React, { useState, type ReactNode } from 'react';
 import Layout from './Layout';
-<<<<<<< HEAD
 import { useTranslations } from 'next-intl';
-=======
-import {
-  Description,
-  Dialog,
-  DialogPanel,
-  DialogTitle,
-} from '@headlessui/react';
 import SettingsButton from './Settings/SettingsButton';
->>>>>>> 295334b1
 
 const VerticalIconContainer = ({ children }: { children: ReactNode }) => {
   return <div className="flex flex-col items-center w-full">{children}</div>;
@@ -32,11 +15,7 @@
 
 const Sidebar = ({ children }: { children: React.ReactNode }) => {
   const segments = useSelectedLayoutSegments();
-<<<<<<< HEAD
   const t = useTranslations('navigation');
-=======
-  const [isOpen, setIsOpen] = useState<boolean>(true);
->>>>>>> 295334b1
 
   const navLinks = [
     {
