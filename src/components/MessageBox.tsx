'use client';

/* eslint-disable @next/next/no-img-element */
import React, { MutableRefObject, useEffect, useState } from 'react';
import { Message } from './ChatWindow';
import { cn } from '@/lib/utils';
import {
  BookCopy,
  Disc3,
  Volume2,
  StopCircle,
  Layers3,
  Plus,
} from 'lucide-react';
import Markdown, { MarkdownToJSX } from 'markdown-to-jsx';
import Copy from './MessageActions/Copy';
import Rewrite from './MessageActions/Rewrite';
import MessageSources from './MessageSources';
import SearchImages from './SearchImages';
import SearchVideos from './SearchVideos';
import { useSpeech } from 'react-text-to-speech';
import ThinkBox from './ThinkBox';
<<<<<<< HEAD
import { useTranslations } from 'next-intl';
=======
import { useChat } from '@/lib/hooks/useChat';
>>>>>>> 8dc54efb

const ThinkTagProcessor = ({
  children,
  thinkingEnded,
}: {
  children: React.ReactNode;
  thinkingEnded: boolean;
}) => {
  return (
    <ThinkBox content={children as string} thinkingEnded={thinkingEnded} />
  );
};

const MessageBox = ({
  message,
  messageIndex,
  dividerRef,
  isLast,
}: {
  message: Message;
  messageIndex: number;
  dividerRef?: MutableRefObject<HTMLDivElement | null>;
  isLast: boolean;
}) => {
<<<<<<< HEAD
  const t = useTranslations('components');
=======
  const { loading, messages: history, sendMessage, rewrite } = useChat();

>>>>>>> 8dc54efb
  const [parsedMessage, setParsedMessage] = useState(message.content);
  const [speechMessage, setSpeechMessage] = useState(message.content);
  const [thinkingEnded, setThinkingEnded] = useState(false);

  useEffect(() => {
    const citationRegex = /\[([^\]]+)\]/g;
    const regex = /\[(\d+)\]/g;
    let processedMessage = message.content;

    if (message.role === 'assistant' && message.content.includes('<think>')) {
      const openThinkTag = processedMessage.match(/<think>/g)?.length || 0;
      const closeThinkTag = processedMessage.match(/<\/think>/g)?.length || 0;

      if (openThinkTag > closeThinkTag) {
        processedMessage += '</think> <a> </a>'; // The extra <a> </a> is to prevent the the think component from looking bad
      }
    }

    if (message.role === 'assistant' && message.content.includes('</think>')) {
      setThinkingEnded(true);
    }

    if (
      message.role === 'assistant' &&
      message?.sources &&
      message.sources.length > 0
    ) {
      setParsedMessage(
        processedMessage.replace(
          citationRegex,
          (_, capturedContent: string) => {
            const numbers = capturedContent
              .split(',')
              .map((numStr) => numStr.trim());

            const linksHtml = numbers
              .map((numStr) => {
                const number = parseInt(numStr);

                if (isNaN(number) || number <= 0) {
                  return `[${numStr}]`;
                }

                const source = message.sources?.[number - 1];
                const url = source?.metadata?.url;

                if (url) {
                  return `<a href="${url}" target="_blank" className="bg-light-secondary dark:bg-dark-secondary px-1 rounded ml-1 no-underline text-xs text-black/70 dark:text-white/70 relative">${numStr}</a>`;
                } else {
                  return ``;
                }
              })
              .join('');

            return linksHtml;
          },
        ),
      );
      setSpeechMessage(message.content.replace(regex, ''));
      return;
    } else if (
      message.role === 'assistant' &&
      message?.sources &&
      message.sources.length === 0
    ) {
      setParsedMessage(processedMessage.replace(regex, ''));
      setSpeechMessage(message.content.replace(regex, ''));
      return;
    }

    setSpeechMessage(message.content.replace(regex, ''));
    setParsedMessage(processedMessage);
  }, [message.content, message.sources, message.role]);

  const { speechStatus, start, stop } = useSpeech({ text: speechMessage });

  const markdownOverrides: MarkdownToJSX.Options = {
    overrides: {
      think: {
        component: ThinkTagProcessor,
        props: {
          thinkingEnded: thinkingEnded,
        },
      },
    },
  };

  return (
    <div>
      {message.role === 'user' && (
        <div
          className={cn(
            'w-full',
            messageIndex === 0 ? 'pt-16' : 'pt-8',
            'break-words',
          )}
        >
          <h2 className="text-black dark:text-white font-medium text-3xl lg:w-9/12">
            {message.content}
          </h2>
        </div>
      )}

      {message.role === 'assistant' && (
        <div className="flex flex-col space-y-9 lg:space-y-0 lg:flex-row lg:justify-between lg:space-x-9">
          <div
            ref={dividerRef}
            className="flex flex-col space-y-6 w-full lg:w-9/12"
          >
            {message.sources && message.sources.length > 0 && (
              <div className="flex flex-col space-y-2">
                <div className="flex flex-row items-center space-x-2">
                  <BookCopy className="text-black dark:text-white" size={20} />
                  <h3 className="text-black dark:text-white font-medium text-xl">
                    {t('messageBox.sources')}
                  </h3>
                </div>
                <MessageSources sources={message.sources} />
              </div>
            )}
            <div className="flex flex-col space-y-2">
              <div className="flex flex-row items-center space-x-2">
                <Disc3
                  className={cn(
                    'text-black dark:text-white',
                    isLast && loading ? 'animate-spin' : 'animate-none',
                  )}
                  size={20}
                />
                <h3 className="text-black dark:text-white font-medium text-xl">
                  {t('messageBox.answer')}
                </h3>
              </div>

              <Markdown
                className={cn(
                  'prose prose-h1:mb-3 prose-h2:mb-2 prose-h2:mt-6 prose-h2:font-[800] prose-h3:mt-4 prose-h3:mb-1.5 prose-h3:font-[600] dark:prose-invert prose-p:leading-relaxed prose-pre:p-0 font-[400]',
                  'max-w-none break-words text-black dark:text-white',
                )}
                options={markdownOverrides}
              >
                {parsedMessage}
              </Markdown>
              {loading && isLast ? null : (
                <div className="flex flex-row items-center justify-between w-full text-black dark:text-white py-4 -mx-2">
                  <div className="flex flex-row items-center space-x-1">
                    {/*  <button className="p-2 text-black/70 dark:text-white/70 rounded-xl hover:bg-light-secondary dark:hover:bg-dark-secondary transition duration-200 hover:text-black text-black dark:hover:text-white">
                      <Share size={18} />
                    </button> */}
                    <Rewrite rewrite={rewrite} messageId={message.messageId} />
                  </div>
                  <div className="flex flex-row items-center space-x-1">
                    <Copy initialMessage={message.content} message={message} />
                    <button
                      onClick={() => {
                        if (speechStatus === 'started') {
                          stop();
                        } else {
                          start();
                        }
                      }}
                      className="p-2 text-black/70 dark:text-white/70 rounded-xl hover:bg-light-secondary dark:hover:bg-dark-secondary transition duration-200 hover:text-black dark:hover:text-white"
                    >
                      {speechStatus === 'started' ? (
                        <StopCircle size={18} />
                      ) : (
                        <Volume2 size={18} />
                      )}
                    </button>
                  </div>
                </div>
              )}
              {isLast &&
                message.suggestions &&
                message.suggestions.length > 0 &&
                message.role === 'assistant' &&
                !loading && (
                  <>
                    <div className="h-px w-full bg-light-secondary dark:bg-dark-secondary" />
                    <div className="flex flex-col space-y-3 text-black dark:text-white">
                      <div className="flex flex-row items-center space-x-2 mt-4">
                        <Layers3 />
                        <h3 className="text-xl font-medium">
                          {t('messageBox.related')}
                        </h3>
                      </div>
                      <div className="flex flex-col space-y-3">
                        {message.suggestions.map((suggestion, i) => (
                          <div
                            className="flex flex-col space-y-3 text-sm"
                            key={i}
                          >
                            <div className="h-px w-full bg-light-secondary dark:bg-dark-secondary" />
                            <div
                              onClick={() => {
                                sendMessage(suggestion);
                              }}
                              className="cursor-pointer flex flex-row justify-between font-medium space-x-2 items-center"
                            >
                              <p className="transition duration-200 hover:text-[#24A0ED]">
                                {suggestion}
                              </p>
                              <Plus
                                size={20}
                                className="text-[#24A0ED] flex-shrink-0"
                              />
                            </div>
                          </div>
                        ))}
                      </div>
                    </div>
                  </>
                )}
            </div>
          </div>
          <div className="lg:sticky lg:top-20 flex flex-col items-center space-y-3 w-full lg:w-3/12 z-30 h-full pb-4">
            <SearchImages
              query={history[messageIndex - 1].content}
              chatHistory={history.slice(0, messageIndex - 1)}
              messageId={message.messageId}
            />
            <SearchVideos
              chatHistory={history.slice(0, messageIndex - 1)}
              query={history[messageIndex - 1].content}
              messageId={message.messageId}
            />
          </div>
        </div>
      )}
    </div>
  );
};

export default MessageBox;<|MERGE_RESOLUTION|>--- conflicted
+++ resolved
@@ -20,11 +20,8 @@
 import SearchVideos from './SearchVideos';
 import { useSpeech } from 'react-text-to-speech';
 import ThinkBox from './ThinkBox';
-<<<<<<< HEAD
 import { useTranslations } from 'next-intl';
-=======
 import { useChat } from '@/lib/hooks/useChat';
->>>>>>> 8dc54efb
 
 const ThinkTagProcessor = ({
   children,
@@ -49,12 +46,9 @@
   dividerRef?: MutableRefObject<HTMLDivElement | null>;
   isLast: boolean;
 }) => {
-<<<<<<< HEAD
+  const { loading, messages: history, sendMessage, rewrite } = useChat();
   const t = useTranslations('components');
-=======
-  const { loading, messages: history, sendMessage, rewrite } = useChat();
-
->>>>>>> 8dc54efb
+
   const [parsedMessage, setParsedMessage] = useState(message.content);
   const [speechMessage, setSpeechMessage] = useState(message.content);
   const [thinkingEnded, setThinkingEnded] = useState(false);
