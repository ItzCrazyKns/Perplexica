'use client';

/* eslint-disable @next/next/no-img-element */
import React, { MutableRefObject } from 'react';
import { cn } from '@/lib/utils';
import {
  BookCopy,
  Disc3,
  Volume2,
  StopCircle,
  Layers3,
  Plus,
} from 'lucide-react';
import Markdown, { MarkdownToJSX } from 'markdown-to-jsx';
import Copy from './MessageActions/Copy';
import Rewrite from './MessageActions/Rewrite';
import MessageSources from './MessageSources';
import SearchImages from './SearchImages';
import SearchVideos from './SearchVideos';
import { useSpeech } from 'react-text-to-speech';
import ThinkBox from './ThinkBox';
<<<<<<< HEAD
import { useTranslations } from 'next-intl';
import { useChat } from '@/lib/hooks/useChat';
=======
import { useChat, Section } from '@/lib/hooks/useChat';
import Citation from './Citation';
>>>>>>> 295334b1

const ThinkTagProcessor = ({
  children,
  thinkingEnded,
}: {
  children: React.ReactNode;
  thinkingEnded: boolean;
}) => {
  return (
    <ThinkBox content={children as string} thinkingEnded={thinkingEnded} />
  );
};

const MessageBox = ({
  section,
  sectionIndex,
  dividerRef,
  isLast,
}: {
  section: Section;
  sectionIndex: number;
  dividerRef?: MutableRefObject<HTMLDivElement | null>;
  isLast: boolean;
}) => {
<<<<<<< HEAD
  const { loading, messages: history, sendMessage, rewrite } = useChat();
  const t = useTranslations('components');
=======
  const { loading, chatTurns, sendMessage, rewrite } = useChat();
>>>>>>> 295334b1

  const parsedMessage = section.parsedAssistantMessage || '';
  const speechMessage = section.speechMessage || '';
  const thinkingEnded = section.thinkingEnded;

  const { speechStatus, start, stop } = useSpeech({ text: speechMessage });

  const markdownOverrides: MarkdownToJSX.Options = {
    overrides: {
      think: {
        component: ThinkTagProcessor,
        props: {
          thinkingEnded: thinkingEnded,
        },
      },
      citation: {
        component: Citation,
      },
    },
  };

  return (
    <div className="space-y-6">
      <div className={'w-full pt-8 break-words'}>
        <h2 className="text-black dark:text-white font-medium text-3xl lg:w-9/12">
          {section.userMessage.content}
        </h2>
      </div>

      <div className="flex flex-col space-y-9 lg:space-y-0 lg:flex-row lg:justify-between lg:space-x-9">
        <div
          ref={dividerRef}
          className="flex flex-col space-y-6 w-full lg:w-9/12"
        >
          {section.sourceMessage &&
            section.sourceMessage.sources.length > 0 && (
              <div className="flex flex-col space-y-2">
                <div className="flex flex-row items-center space-x-2">
                  <BookCopy className="text-black dark:text-white" size={20} />
                  <h3 className="text-black dark:text-white font-medium text-xl">
                    {t('messageBox.sources')}
                  </h3>
                </div>
                <MessageSources sources={section.sourceMessage.sources} />
              </div>
            )}

          <div className="flex flex-col space-y-2">
            {section.sourceMessage && (
              <div className="flex flex-row items-center space-x-2">
                <Disc3
                  className={cn(
                    'text-black dark:text-white',
                    isLast && loading ? 'animate-spin' : 'animate-none',
                  )}
                  size={20}
                />
                <h3 className="text-black dark:text-white font-medium text-xl">
                  {t('messageBox.answer')}
                </h3>
              </div>
            )}

            {section.assistantMessage && (
              <>
                <Markdown
                  className={cn(
                    'prose prose-h1:mb-3 prose-h2:mb-2 prose-h2:mt-6 prose-h2:font-[800] prose-h3:mt-4 prose-h3:mb-1.5 prose-h3:font-[600] dark:prose-invert prose-p:leading-relaxed prose-pre:p-0 font-[400]',
                    'max-w-none break-words text-black dark:text-white',
                  )}
                  options={markdownOverrides}
                >
                  {parsedMessage}
                </Markdown>

                {loading && isLast ? null : (
                  <div className="flex flex-row items-center justify-between w-full text-black dark:text-white py-4 -mx-2">
                    <div className="flex flex-row items-center space-x-1">
                      <Rewrite
                        rewrite={rewrite}
                        messageId={section.assistantMessage.messageId}
                      />
                    </div>
                    <div className="flex flex-row items-center space-x-1">
                      <Copy
                        initialMessage={section.assistantMessage.content}
                        section={section}
                      />
                      <button
                        onClick={() => {
                          if (speechStatus === 'started') {
                            stop();
                          } else {
                            start();
                          }
                        }}
                        className="p-2 text-black/70 dark:text-white/70 rounded-xl hover:bg-light-secondary dark:hover:bg-dark-secondary transition duration-200 hover:text-black dark:hover:text-white"
                      >
                        {speechStatus === 'started' ? (
                          <StopCircle size={18} />
                        ) : (
                          <Volume2 size={18} />
                        )}
                      </button>
                    </div>
                  </div>
<<<<<<< HEAD
                </div>
              )}
              {isLast &&
                message.suggestions &&
                message.suggestions.length > 0 &&
                message.role === 'assistant' &&
                !loading && (
                  <>
                    <div className="h-px w-full bg-light-secondary dark:bg-dark-secondary" />
                    <div className="flex flex-col space-y-3 text-black dark:text-white">
                      <div className="flex flex-row items-center space-x-2 mt-4">
                        <Layers3 />
                        <h3 className="text-xl font-medium">
                          {t('messageBox.related')}
=======
                )}

                {isLast &&
                  section.suggestions &&
                  section.suggestions.length > 0 &&
                  section.assistantMessage &&
                  !loading && (
                    <div className="mt-8 pt-6 border-t border-light-200/50 dark:border-dark-200/50">
                      <div className="flex flex-row items-center space-x-2 mb-4">
                        <Layers3
                          className="text-black dark:text-white"
                          size={20}
                        />
                        <h3 className="text-black dark:text-white font-medium text-xl">
                          Related
>>>>>>> 295334b1
                        </h3>
                      </div>
                      <div className="space-y-0">
                        {section.suggestions.map(
                          (suggestion: string, i: number) => (
                            <div key={i}>
                              {i > 0 && (
                                <div className="h-px bg-light-200/40 dark:bg-dark-200/40 mx-3" />
                              )}
                              <button
                                onClick={() => sendMessage(suggestion)}
                                className="group w-full px-3 py-4 text-left transition-colors duration-200"
                              >
                                <div className="flex items-center justify-between gap-3">
                                  <p className="text-sm text-black/70 dark:text-white/70 group-hover:text-[#24A0ED] transition-colors duration-200 leading-relaxed">
                                    {suggestion}
                                  </p>
                                  <Plus
                                    size={16}
                                    className="text-black/40 dark:text-white/40 group-hover:text-[#24A0ED] transition-colors duration-200 flex-shrink-0"
                                  />
                                </div>
                              </button>
                            </div>
                          ),
                        )}
                      </div>
                    </div>
                  )}
              </>
            )}
          </div>
        </div>

        {section.assistantMessage && (
          <div className="lg:sticky lg:top-20 flex flex-col items-center space-y-3 w-full lg:w-3/12 z-30 h-full pb-4">
            <SearchImages
              query={section.userMessage.content}
              chatHistory={chatTurns.slice(0, sectionIndex * 2)}
              messageId={section.assistantMessage.messageId}
            />
            <SearchVideos
              chatHistory={chatTurns.slice(0, sectionIndex * 2)}
              query={section.userMessage.content}
              messageId={section.assistantMessage.messageId}
            />
          </div>
        )}
      </div>
    </div>
  );
};

export default MessageBox;<|MERGE_RESOLUTION|>--- conflicted
+++ resolved
@@ -19,13 +19,9 @@
 import SearchVideos from './SearchVideos';
 import { useSpeech } from 'react-text-to-speech';
 import ThinkBox from './ThinkBox';
-<<<<<<< HEAD
 import { useTranslations } from 'next-intl';
-import { useChat } from '@/lib/hooks/useChat';
-=======
 import { useChat, Section } from '@/lib/hooks/useChat';
 import Citation from './Citation';
->>>>>>> 295334b1
 
 const ThinkTagProcessor = ({
   children,
@@ -50,12 +46,8 @@
   dividerRef?: MutableRefObject<HTMLDivElement | null>;
   isLast: boolean;
 }) => {
-<<<<<<< HEAD
-  const { loading, messages: history, sendMessage, rewrite } = useChat();
+  const { loading, chatTurns, sendMessage, rewrite } = useChat();
   const t = useTranslations('components');
-=======
-  const { loading, chatTurns, sendMessage, rewrite } = useChat();
->>>>>>> 295334b1
 
   const parsedMessage = section.parsedAssistantMessage || '';
   const speechMessage = section.speechMessage || '';
@@ -162,22 +154,6 @@
                       </button>
                     </div>
                   </div>
-<<<<<<< HEAD
-                </div>
-              )}
-              {isLast &&
-                message.suggestions &&
-                message.suggestions.length > 0 &&
-                message.role === 'assistant' &&
-                !loading && (
-                  <>
-                    <div className="h-px w-full bg-light-secondary dark:bg-dark-secondary" />
-                    <div className="flex flex-col space-y-3 text-black dark:text-white">
-                      <div className="flex flex-row items-center space-x-2 mt-4">
-                        <Layers3 />
-                        <h3 className="text-xl font-medium">
-                          {t('messageBox.related')}
-=======
                 )}
 
                 {isLast &&
@@ -192,8 +168,7 @@
                           size={20}
                         />
                         <h3 className="text-black dark:text-white font-medium text-xl">
-                          Related
->>>>>>> 295334b1
+                          {t('messageBox.related')}
                         </h3>
                       </div>
                       <div className="space-y-0">
