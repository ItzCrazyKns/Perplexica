import fs from 'fs';
import path from 'path';
import toml from '@iarna/toml';

const configFileName = 'config.toml';

interface Config {
  GENERAL: {
    PORT: number;
    SIMILARITY_MEASURE: string;
  };
  API_KEYS: {
    OPENAI: string;
    GROQ: string;
    ANTHROPIC: string;
    Gemini: string;
  };
  API_ENDPOINTS: {
    SEARXNG: string;
    OLLAMA: string;
  };
}

type RecursivePartial<T> = {
  [P in keyof T]?: RecursivePartial<T[P]>;
};

const loadConfig = () =>
  toml.parse(
    fs.readFileSync(path.join(__dirname, `../${configFileName}`), 'utf-8'),
  ) as any as Config;

export const getPort = () => loadConfig().GENERAL.PORT;

export const getSimilarityMeasure = () =>
  loadConfig().GENERAL.SIMILARITY_MEASURE;

export const getOpenaiApiKey = () => loadConfig().API_KEYS.OPENAI;

export const getGroqApiKey = () => loadConfig().API_KEYS.GROQ;

export const getAnthropicApiKey = () => loadConfig().API_KEYS.ANTHROPIC;

<<<<<<< HEAD
export const getGeminiApiKey = () => loadConfig().API_KEYS.Gemini;

export const getSearxngApiEndpoint = () => loadConfig().API_ENDPOINTS.SEARXNG;
=======
export const getSearxngApiEndpoint = () =>
  process.env.SEARXNG_API_URL || loadConfig().API_ENDPOINTS.SEARXNG;
>>>>>>> 1fcd64ad

export const getOllamaApiEndpoint = () => loadConfig().API_ENDPOINTS.OLLAMA;

export const updateConfig = (config: RecursivePartial<Config>) => {
  const currentConfig = loadConfig();

  for (const key in currentConfig) {
    if (!config[key]) config[key] = {};

    if (typeof currentConfig[key] === 'object' && currentConfig[key] !== null) {
      for (const nestedKey in currentConfig[key]) {
        if (
          !config[key][nestedKey] &&
          currentConfig[key][nestedKey] &&
          config[key][nestedKey] !== ''
        ) {
          config[key][nestedKey] = currentConfig[key][nestedKey];
        }
      }
    } else if (currentConfig[key] && config[key] !== '') {
      config[key] = currentConfig[key];
    }
  }

  fs.writeFileSync(
    path.join(__dirname, `../${configFileName}`),
    toml.stringify(config),
  );
};<|MERGE_RESOLUTION|>--- conflicted
+++ resolved
@@ -41,14 +41,13 @@
 
 export const getAnthropicApiKey = () => loadConfig().API_KEYS.ANTHROPIC;
 
-<<<<<<< HEAD
+
 export const getGeminiApiKey = () => loadConfig().API_KEYS.Gemini;
 
 export const getSearxngApiEndpoint = () => loadConfig().API_ENDPOINTS.SEARXNG;
-=======
+
 export const getSearxngApiEndpoint = () =>
   process.env.SEARXNG_API_URL || loadConfig().API_ENDPOINTS.SEARXNG;
->>>>>>> 1fcd64ad
 
 export const getOllamaApiEndpoint = () => loadConfig().API_ENDPOINTS.OLLAMA;
 
