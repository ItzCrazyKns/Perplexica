--- conflicted
+++ resolved
@@ -1,8 +1,5 @@
 import EmptyChatMessageInput from './EmptyChatMessageInput';
-<<<<<<< HEAD
 import SettingsEntry from './SettingsEntry';
-=======
->>>>>>> 336ceefe
 
 const EmptyChat = ({
   sendMessage,
@@ -15,11 +12,7 @@
 }) => {
   return (
     <div className="relative">
-<<<<<<< HEAD
       <SettingsEntry className="absolute top-4 right-0 lg:hidden" />
-
-=======
->>>>>>> 336ceefe
       <div className="flex flex-col items-center justify-center min-h-screen max-w-screen-sm mx-auto p-2 space-y-8">
         <h2 className="text-black/70 dark:text-white/70 text-3xl font-medium -mt-8">
           Research begins here.
