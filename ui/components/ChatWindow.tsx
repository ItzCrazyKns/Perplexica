'use client';

import { useEffect, useRef, useState } from 'react';
import { Document } from '@langchain/core/documents';
import Navbar from './Navbar';
import Chat from './Chat';
import EmptyChat from './EmptyChat';
import crypto from 'crypto';
import { toast } from 'sonner';
import { useSearchParams } from 'next/navigation';
import { getSuggestions } from '@/lib/actions';
import { Settings } from 'lucide-react';
import Link from 'next/link';
import NextError from 'next/error';

export type Message = {
  messageId: string;
  chatId: string;
  createdAt: Date;
  content: string;
  role: 'user' | 'assistant';
  suggestions?: string[];
  sources?: Document[];
};

export interface File {
  fileName: string;
  fileExtension: string;
  fileId: string;
}

const useSocket = (
  url: string,
  setIsWSReady: (ready: boolean) => void,
  setError: (error: boolean) => void,
) => {
  const wsRef = useRef<WebSocket | null>(null);
  const reconnectTimeoutRef = useRef<NodeJS.Timeout>();
  const retryCountRef = useRef(0);
  const isCleaningUpRef = useRef(false);
  const MAX_RETRIES = 3;
  const INITIAL_BACKOFF = 1000; // 1 second
  const isConnectionErrorRef = useRef(false);

  const getBackoffDelay = (retryCount: number) => {
    return Math.min(INITIAL_BACKOFF * Math.pow(2, retryCount), 10000); // Cap at 10 seconds
  };

  useEffect(() => {
    const connectWs = async () => {
      if (wsRef.current?.readyState === WebSocket.OPEN) {
        wsRef.current.close();
      }

      try {
        let chatModel = localStorage.getItem('chatModel');
        let chatModelProvider = localStorage.getItem('chatModelProvider');
        let embeddingModel = localStorage.getItem('embeddingModel');
        let embeddingModelProvider = localStorage.getItem(
          'embeddingModelProvider',
        );

<<<<<<< HEAD
=======
        const autoImageSearch = localStorage.getItem('autoImageSearch');
        const autoVideoSearch = localStorage.getItem('autoVideoSearch');

        if (!autoImageSearch) {
          localStorage.setItem('autoImageSearch', 'true');
        }

        if (!autoVideoSearch) {
          localStorage.setItem('autoVideoSearch', 'false');
        }

>>>>>>> 89b5229c
        const providers = await fetch(
          `${process.env.NEXT_PUBLIC_API_URL}/models`,
          {
            headers: {
              'Content-Type': 'application/json',
            },
          },
<<<<<<< HEAD
        ).then(async (res) => await res.json());
=======
        ).then(async (res) => {
          if (!res.ok)
            throw new Error(
              `Failed to fetch models: ${res.status} ${res.statusText}`,
            );
          return res.json();
        });
>>>>>>> 89b5229c

        if (
          !chatModel ||
          !chatModelProvider ||
          !embeddingModel ||
          !embeddingModelProvider
        ) {
          if (!chatModel || !chatModelProvider) {
            const chatModelProviders = providers.chatModelProviders;

<<<<<<< HEAD
            chatModelProvider = Object.keys(chatModelProviders)[0];

            if (chatModelProvider === 'custom_openai') {
              toast.error('Seems like you are using the custom OpenAI provider, please open the settings and configure the API key and base URL');
              setError(true);
              return;
            } else {
              chatModel = Object.keys(chatModelProviders[chatModelProvider])[0];
              if (
                !chatModelProviders ||
                Object.keys(chatModelProviders).length === 0
              )
                return toast.error('No chat models available');
            }
          }

          if (!embeddingModel || !embeddingModelProvider) {
            const embeddingModelProviders = providers.embeddingModelProviders;
=======
            chatModelProvider =
              chatModelProvider || Object.keys(chatModelProviders)[0];

            chatModel = Object.keys(chatModelProviders[chatModelProvider])[0];
>>>>>>> 89b5229c

            if (
              !embeddingModelProviders ||
              Object.keys(embeddingModelProviders).length === 0
            )
              return toast.error('No embedding models available');

<<<<<<< HEAD
=======
          if (!embeddingModel || !embeddingModelProvider) {
            const embeddingModelProviders = providers.embeddingModelProviders;

            if (
              !embeddingModelProviders ||
              Object.keys(embeddingModelProviders).length === 0
            )
              return toast.error('No embedding models available');

>>>>>>> 89b5229c
            embeddingModelProvider = Object.keys(embeddingModelProviders)[0];
            embeddingModel = Object.keys(
              embeddingModelProviders[embeddingModelProvider],
            )[0];
          }

          localStorage.setItem('chatModel', chatModel!);
          localStorage.setItem('chatModelProvider', chatModelProvider);
          localStorage.setItem('embeddingModel', embeddingModel!);
          localStorage.setItem(
            'embeddingModelProvider',
            embeddingModelProvider,
          );
        } else {
          const chatModelProviders = providers.chatModelProviders;
          const embeddingModelProviders = providers.embeddingModelProviders;

          if (
            Object.keys(chatModelProviders).length > 0 &&
            !chatModelProviders[chatModelProvider]
          ) {
            const chatModelProvidersKeys = Object.keys(chatModelProviders);
            chatModelProvider =
              chatModelProvidersKeys.find(
                (key) => Object.keys(chatModelProviders[key]).length > 0,
              ) || chatModelProvidersKeys[0];

            localStorage.setItem('chatModelProvider', chatModelProvider);
          }

          if (
            chatModelProvider &&
            !chatModelProviders[chatModelProvider][chatModel]
          ) {
            chatModel = Object.keys(
              chatModelProviders[
                Object.keys(chatModelProviders[chatModelProvider]).length > 0
                  ? chatModelProvider
                  : Object.keys(chatModelProviders)[0]
              ],
            )[0];
            localStorage.setItem('chatModel', chatModel);
          }

          if (
            Object.keys(embeddingModelProviders).length > 0 &&
            !embeddingModelProviders[embeddingModelProvider]
          ) {
            embeddingModelProvider = Object.keys(embeddingModelProviders)[0];
            localStorage.setItem(
              'embeddingModelProvider',
              embeddingModelProvider,
            );
          }

          if (
            embeddingModelProvider &&
            !embeddingModelProviders[embeddingModelProvider][embeddingModel]
          ) {
            embeddingModel = Object.keys(
              embeddingModelProviders[embeddingModelProvider],
            )[0];
            localStorage.setItem('embeddingModel', embeddingModel);
          }
        }

        const wsURL = new URL(url);
        const searchParams = new URLSearchParams({});

        searchParams.append('chatModel', chatModel!);
        searchParams.append('chatModelProvider', chatModelProvider);

        if (chatModelProvider === 'custom_openai') {
          searchParams.append(
            'openAIApiKey',
            localStorage.getItem('openAIApiKey')!,
          );
          searchParams.append(
            'openAIBaseURL',
            localStorage.getItem('openAIBaseURL')!,
          );
        }

        searchParams.append('embeddingModel', embeddingModel!);
        searchParams.append('embeddingModelProvider', embeddingModelProvider);

        wsURL.search = searchParams.toString();

        const ws = new WebSocket(wsURL.toString());
        wsRef.current = ws;

        const timeoutId = setTimeout(() => {
          if (ws.readyState !== 1) {
            toast.error(
              'Failed to connect to the server. Please try again later.',
            );
          }
        }, 10000);

<<<<<<< HEAD
        ws.onopen = () => {
          console.log('[DEBUG] open');
          clearTimeout(timeoutId);
          setIsWSReady(true);
        };
=======
        ws.addEventListener('message', (e) => {
          const data = JSON.parse(e.data);
          if (data.type === 'signal' && data.data === 'open') {
            const interval = setInterval(() => {
              if (ws.readyState === 1) {
                setIsWSReady(true);
                setError(false);
                if (retryCountRef.current > 0) {
                  toast.success('Connection restored.');
                }
                retryCountRef.current = 0;
                clearInterval(interval);
              }
            }, 5);
            clearTimeout(timeoutId);
            console.debug(new Date(), 'ws:connected');
          }
          if (data.type === 'error') {
            isConnectionErrorRef.current = true;
            setError(true);
            toast.error(data.data);
          }
        });
>>>>>>> 89b5229c

        ws.onerror = () => {
          clearTimeout(timeoutId);
          setIsWSReady(false);
          toast.error('WebSocket connection error.');
        };

        ws.onclose = () => {
          clearTimeout(timeoutId);
          setIsWSReady(false);
          console.debug(new Date(), 'ws:disconnected');
          if (!isCleaningUpRef.current && !isConnectionErrorRef.current) {
            toast.error('Connection lost. Attempting to reconnect...');
            attemptReconnect();
          }
        };
      } catch (error) {
        console.debug(new Date(), 'ws:error', error);
        setIsWSReady(false);
        attemptReconnect();
      }
    };

<<<<<<< HEAD
        ws.addEventListener('message', (e) => {
          const data = JSON.parse(e.data);
          if (data.type === 'error') {
            toast.error(data.data);
          }
        })
=======
    const attemptReconnect = () => {
      retryCountRef.current += 1;
>>>>>>> 89b5229c

      if (retryCountRef.current > MAX_RETRIES) {
        console.debug(new Date(), 'ws:max_retries');
        setError(true);
        toast.error(
          'Unable to connect to server after multiple attempts. Please refresh the page to try again.',
        );
        return;
      }

      const backoffDelay = getBackoffDelay(retryCountRef.current);
      console.debug(
        new Date(),
        `ws:retry attempt=${retryCountRef.current}/${MAX_RETRIES} delay=${backoffDelay}ms`,
      );

      if (reconnectTimeoutRef.current) {
        clearTimeout(reconnectTimeoutRef.current);
      }

      reconnectTimeoutRef.current = setTimeout(() => {
        connectWs();
      }, backoffDelay);
    };

    connectWs();

    return () => {
      if (reconnectTimeoutRef.current) {
        clearTimeout(reconnectTimeoutRef.current);
      }
      if (wsRef.current?.readyState === WebSocket.OPEN) {
        wsRef.current.close();
        isCleaningUpRef.current = true;
        console.debug(new Date(), 'ws:cleanup');
      }
    };
  }, [url, setIsWSReady, setError]);

  return wsRef.current;
};

const loadMessages = async (
  chatId: string,
  setMessages: (messages: Message[]) => void,
  setIsMessagesLoaded: (loaded: boolean) => void,
  setChatHistory: (history: [string, string][]) => void,
  setFocusMode: (mode: string) => void,
  setNotFound: (notFound: boolean) => void,
  setFiles: (files: File[]) => void,
  setFileIds: (fileIds: string[]) => void,
) => {
  const res = await fetch(
    `${process.env.NEXT_PUBLIC_API_URL}/chats/${chatId}`,
    {
      method: 'GET',
      headers: {
        'Content-Type': 'application/json',
      },
    },
  );

  if (res.status === 404) {
    setNotFound(true);
    setIsMessagesLoaded(true);
    return;
  }

  const data = await res.json();

  const messages = data.messages.map((msg: any) => {
    return {
      ...msg,
      ...JSON.parse(msg.metadata),
    };
  }) as Message[];

  setMessages(messages);

  const history = messages.map((msg) => {
    return [msg.role, msg.content];
  }) as [string, string][];

  console.debug(new Date(), 'app:messages_loaded');

  document.title = messages[0].content;

  const files = data.chat.files.map((file: any) => {
    return {
      fileName: file.name,
      fileExtension: file.name.split('.').pop(),
      fileId: file.fileId,
    };
  });

  setFiles(files);
  setFileIds(files.map((file: File) => file.fileId));

  setChatHistory(history);
  setFocusMode(data.chat.focusMode);
  setIsMessagesLoaded(true);
};

const ChatWindow = ({ id }: { id?: string }) => {
  const searchParams = useSearchParams();
  const initialMessage = searchParams.get('q');

  const [chatId, setChatId] = useState<string | undefined>(id);
  const [newChatCreated, setNewChatCreated] = useState(false);

  const [hasError, setHasError] = useState(false);
  const [isReady, setIsReady] = useState(false);

  const [isWSReady, setIsWSReady] = useState(false);
  const ws = useSocket(
    process.env.NEXT_PUBLIC_WS_URL!,
    setIsWSReady,
    setHasError,
  );

  const [loading, setLoading] = useState(false);
  const [messageAppeared, setMessageAppeared] = useState(false);

  const [chatHistory, setChatHistory] = useState<[string, string][]>([]);
  const [messages, setMessages] = useState<Message[]>([]);

  const [files, setFiles] = useState<File[]>([]);
  const [fileIds, setFileIds] = useState<string[]>([]);

  const [focusMode, setFocusMode] = useState('webSearch');
  const [optimizationMode, setOptimizationMode] = useState('speed');

  const [isMessagesLoaded, setIsMessagesLoaded] = useState(false);

  const [notFound, setNotFound] = useState(false);

  const [isSettingsOpen, setIsSettingsOpen] = useState(false);

  useEffect(() => {
    if (
      chatId &&
      !newChatCreated &&
      !isMessagesLoaded &&
      messages.length === 0
    ) {
      loadMessages(
        chatId,
        setMessages,
        setIsMessagesLoaded,
        setChatHistory,
        setFocusMode,
        setNotFound,
        setFiles,
        setFileIds,
      );
    } else if (!chatId) {
      setNewChatCreated(true);
      setIsMessagesLoaded(true);
      setChatId(crypto.randomBytes(20).toString('hex'));
    }
    // eslint-disable-next-line react-hooks/exhaustive-deps
  }, []);

  useEffect(() => {
    return () => {
      if (ws?.readyState === 1) {
        ws.close();
        console.debug(new Date(), 'ws:cleanup');
      }
    };
    // eslint-disable-next-line react-hooks/exhaustive-deps
  }, []);

  const messagesRef = useRef<Message[]>([]);

  useEffect(() => {
    messagesRef.current = messages;
  }, [messages]);

  useEffect(() => {
    if (isMessagesLoaded && isWSReady) {
      setIsReady(true);
      console.debug(new Date(), 'app:ready');
    } else {
      setIsReady(false);
    }
  }, [isMessagesLoaded, isWSReady]);

  const sendMessage = async (message: string, messageId?: string) => {
    if (loading) return;
    if (!ws || ws.readyState !== WebSocket.OPEN) {
      toast.error('Cannot send message while disconnected');
      return;
    }

    setLoading(true);
    setMessageAppeared(false);

    let sources: Document[] | undefined = undefined;
    let recievedMessage = '';
    let added = false;

    messageId = messageId ?? crypto.randomBytes(7).toString('hex');

    ws.send(
      JSON.stringify({
        type: 'message',
        message: {
          messageId: messageId,
          chatId: chatId!,
          content: message,
        },
        files: fileIds,
        focusMode: focusMode,
        optimizationMode: optimizationMode,
        history: [...chatHistory, ['human', message]],
      }),
    );

    setMessages((prevMessages) => [
      ...prevMessages,
      {
        content: message,
        messageId: messageId,
        chatId: chatId!,
        role: 'user',
        createdAt: new Date(),
      },
    ]);

    const messageHandler = async (e: MessageEvent) => {
      const data = JSON.parse(e.data);

      if (data.type === 'error') {
        toast.error(data.data);
        setLoading(false);
        return;
      }

      if (data.type === 'sources') {
        sources = data.data;
        if (!added) {
          setMessages((prevMessages) => [
            ...prevMessages,
            {
              content: '',
              messageId: data.messageId,
              chatId: chatId!,
              role: 'assistant',
              sources: sources,
              createdAt: new Date(),
            },
          ]);
          added = true;
        }
        setMessageAppeared(true);
      }

      if (data.type === 'message') {
        if (!added) {
          setMessages((prevMessages) => [
            ...prevMessages,
            {
              content: data.data,
              messageId: data.messageId,
              chatId: chatId!,
              role: 'assistant',
              sources: sources,
              createdAt: new Date(),
            },
          ]);
          added = true;
        }

        setMessages((prev) =>
          prev.map((message) => {
            if (message.messageId === data.messageId) {
              return { ...message, content: message.content + data.data };
            }

            return message;
          }),
        );

        recievedMessage += data.data;
        setMessageAppeared(true);
      }

      if (data.type === 'messageEnd') {
        setChatHistory((prevHistory) => [
          ...prevHistory,
          ['human', message],
          ['assistant', recievedMessage],
        ]);

        ws?.removeEventListener('message', messageHandler);
        setLoading(false);

        const lastMsg = messagesRef.current[messagesRef.current.length - 1];

        if (
          lastMsg.role === 'assistant' &&
          lastMsg.sources &&
          lastMsg.sources.length > 0 &&
          !lastMsg.suggestions
        ) {
          const suggestions = await getSuggestions(messagesRef.current);
          setMessages((prev) =>
            prev.map((msg) => {
              if (msg.messageId === lastMsg.messageId) {
                return { ...msg, suggestions: suggestions };
              }
              return msg;
            }),
          );
        }

        const autoImageSearch = localStorage.getItem('autoImageSearch');
        const autoVideoSearch = localStorage.getItem('autoVideoSearch');

        if (autoImageSearch === 'true') {
          document.getElementById('search-images')?.click();
        }

        if (autoVideoSearch === 'true') {
          document.getElementById('search-videos')?.click();
        }
      }
    };

    ws?.addEventListener('message', messageHandler);
  };

  const rewrite = (messageId: string) => {
    const index = messages.findIndex((msg) => msg.messageId === messageId);

    if (index === -1) return;

    const message = messages[index - 1];

    setMessages((prev) => {
      return [...prev.slice(0, messages.length > 2 ? index - 1 : 0)];
    });
    setChatHistory((prev) => {
      return [...prev.slice(0, messages.length > 2 ? index - 1 : 0)];
    });

    sendMessage(message.content, message.messageId);
  };

  useEffect(() => {
    if (isReady && initialMessage && ws?.readyState === 1) {
      sendMessage(initialMessage);
    }
    // eslint-disable-next-line react-hooks/exhaustive-deps
  }, [ws?.readyState, isReady, initialMessage, isWSReady]);

  if (hasError) {
    return (
      <div className="relative">
        <div className="absolute w-full flex flex-row items-center justify-end mr-5 mt-5">
          <Link href="/settings">
            <Settings className="cursor-pointer lg:hidden" />
          </Link>
        </div>
        <div className="flex flex-col items-center justify-center min-h-screen">
          <p className="dark:text-white/70 text-black/70 text-sm">
            Failed to connect to the server. Please try again later.
          </p>
        </div>
      </div>
    );
  }

  return isReady ? (
    notFound ? (
      <NextError statusCode={404} />
    ) : (
      <div>
        {messages.length > 0 ? (
          <>
            <Navbar chatId={chatId!} messages={messages} />
            <Chat
              loading={loading}
              messages={messages}
              sendMessage={sendMessage}
              messageAppeared={messageAppeared}
              rewrite={rewrite}
              fileIds={fileIds}
              setFileIds={setFileIds}
              files={files}
              setFiles={setFiles}
            />
          </>
        ) : (
          <EmptyChat
            sendMessage={sendMessage}
            focusMode={focusMode}
            setFocusMode={setFocusMode}
            optimizationMode={optimizationMode}
            setOptimizationMode={setOptimizationMode}
            fileIds={fileIds}
            setFileIds={setFileIds}
            files={files}
            setFiles={setFiles}
          />
        )}
      </div>
    )
  ) : (
    <div className="flex flex-row items-center justify-center min-h-screen">
      <svg
        aria-hidden="true"
        className="w-8 h-8 text-light-200 fill-light-secondary dark:text-[#202020] animate-spin dark:fill-[#ffffff3b]"
        viewBox="0 0 100 101"
        fill="none"
        xmlns="http://www.w3.org/2000/svg"
      >
        <path
          d="M100 50.5908C100.003 78.2051 78.1951 100.003 50.5908 100C22.9765 99.9972 0.997224 78.018 1 50.4037C1.00281 22.7993 22.8108 0.997224 50.4251 1C78.0395 1.00281 100.018 22.8108 100 50.4251ZM9.08164 50.594C9.06312 73.3997 27.7909 92.1272 50.5966 92.1457C73.4023 92.1642 92.1298 73.4365 92.1483 50.6308C92.1669 27.8251 73.4392 9.0973 50.6335 9.07878C27.8278 9.06026 9.10003 27.787 9.08164 50.594Z"
          fill="currentColor"
        />
        <path
          d="M93.9676 39.0409C96.393 38.4037 97.8624 35.9116 96.9801 33.5533C95.1945 28.8227 92.871 24.3692 90.0681 20.348C85.6237 14.1775 79.4473 9.36872 72.0454 6.45794C64.6435 3.54717 56.3134 2.65431 48.3133 3.89319C45.869 4.27179 44.3768 6.77534 45.014 9.20079C45.6512 11.6262 48.1343 13.0956 50.5786 12.717C56.5073 11.8281 62.5542 12.5399 68.0406 14.7911C73.527 17.0422 78.2187 20.7487 81.5841 25.4923C83.7976 28.5886 85.4467 32.059 86.4416 35.7474C87.1273 38.1189 89.5423 39.6781 91.9676 39.0409Z"
          fill="currentFill"
        />
      </svg>
    </div>
  );
};

export default ChatWindow;<|MERGE_RESOLUTION|>--- conflicted
+++ resolved
@@ -60,8 +60,6 @@
           'embeddingModelProvider',
         );
 
-<<<<<<< HEAD
-=======
         const autoImageSearch = localStorage.getItem('autoImageSearch');
         const autoVideoSearch = localStorage.getItem('autoVideoSearch');
 
@@ -73,7 +71,6 @@
           localStorage.setItem('autoVideoSearch', 'false');
         }
 
->>>>>>> 89b5229c
         const providers = await fetch(
           `${process.env.NEXT_PUBLIC_API_URL}/models`,
           {
@@ -81,9 +78,6 @@
               'Content-Type': 'application/json',
             },
           },
-<<<<<<< HEAD
-        ).then(async (res) => await res.json());
-=======
         ).then(async (res) => {
           if (!res.ok)
             throw new Error(
@@ -91,7 +85,6 @@
             );
           return res.json();
         });
->>>>>>> 89b5229c
 
         if (
           !chatModel ||
@@ -102,31 +95,20 @@
           if (!chatModel || !chatModelProvider) {
             const chatModelProviders = providers.chatModelProviders;
 
-<<<<<<< HEAD
-            chatModelProvider = Object.keys(chatModelProviders)[0];
-
-            if (chatModelProvider === 'custom_openai') {
-              toast.error('Seems like you are using the custom OpenAI provider, please open the settings and configure the API key and base URL');
-              setError(true);
-              return;
-            } else {
-              chatModel = Object.keys(chatModelProviders[chatModelProvider])[0];
-              if (
-                !chatModelProviders ||
-                Object.keys(chatModelProviders).length === 0
-              )
-                return toast.error('No chat models available');
-            }
+            chatModelProvider =
+              chatModelProvider || Object.keys(chatModelProviders)[0];
+
+            chatModel = Object.keys(chatModelProviders[chatModelProvider])[0];
+
+            if (
+              !chatModelProviders ||
+              Object.keys(chatModelProviders).length === 0
+            )
+              return toast.error('No chat models available');
           }
 
           if (!embeddingModel || !embeddingModelProvider) {
             const embeddingModelProviders = providers.embeddingModelProviders;
-=======
-            chatModelProvider =
-              chatModelProvider || Object.keys(chatModelProviders)[0];
-
-            chatModel = Object.keys(chatModelProviders[chatModelProvider])[0];
->>>>>>> 89b5229c
 
             if (
               !embeddingModelProviders ||
@@ -134,18 +116,6 @@
             )
               return toast.error('No embedding models available');
 
-<<<<<<< HEAD
-=======
-          if (!embeddingModel || !embeddingModelProvider) {
-            const embeddingModelProviders = providers.embeddingModelProviders;
-
-            if (
-              !embeddingModelProviders ||
-              Object.keys(embeddingModelProviders).length === 0
-            )
-              return toast.error('No embedding models available');
-
->>>>>>> 89b5229c
             embeddingModelProvider = Object.keys(embeddingModelProviders)[0];
             embeddingModel = Object.keys(
               embeddingModelProviders[embeddingModelProvider],
@@ -245,13 +215,6 @@
           }
         }, 10000);
 
-<<<<<<< HEAD
-        ws.onopen = () => {
-          console.log('[DEBUG] open');
-          clearTimeout(timeoutId);
-          setIsWSReady(true);
-        };
-=======
         ws.addEventListener('message', (e) => {
           const data = JSON.parse(e.data);
           if (data.type === 'signal' && data.data === 'open') {
@@ -275,7 +238,6 @@
             toast.error(data.data);
           }
         });
->>>>>>> 89b5229c
 
         ws.onerror = () => {
           clearTimeout(timeoutId);
@@ -299,17 +261,8 @@
       }
     };
 
-<<<<<<< HEAD
-        ws.addEventListener('message', (e) => {
-          const data = JSON.parse(e.data);
-          if (data.type === 'error') {
-            toast.error(data.data);
-          }
-        })
-=======
     const attemptReconnect = () => {
       retryCountRef.current += 1;
->>>>>>> 89b5229c
 
       if (retryCountRef.current > MAX_RETRIES) {
         console.debug(new Date(), 'ws:max_retries');
