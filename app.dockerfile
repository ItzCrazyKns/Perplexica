FROM node:20.18.0-slim AS builder

ENV NEXT_PUBLIC_AWS_DB_API_URL=https://lyxeetk4w1.execute-api.us-east-1.amazonaws.com/default/getFromStockalyzerDB
ENV NEXT_PUBLIC_AWS_DB_API_KEY=0KcuAyP5zT8kk2vW4MXAU9lMi52Yorti4vRwLwia
ENV NODE_ENV=development
ENV CHOKIDAR_USEPOLLING=true

WORKDIR /home/perplexica

COPY package.json yarn.lock ./
RUN yarn install --frozen-lockfile --network-timeout 600000

COPY . .
COPY tsconfig.json next.config.mjs next-env.d.ts postcss.config.js drizzle.config.ts tailwind.config.ts ./
COPY src ./src
COPY public ./public

RUN mkdir -p /home/perplexica/data
# RUN yarn build

FROM node:20.18.0-slim

WORKDIR /home/perplexica

<<<<<<< HEAD
# 🐧 Install curl + netstat (from net-tools)
# RUN apt-get update && apt-get install -y curl net-tools && apt-get clean

COPY --from=builder /home/perplexica/public ./public
COPY --from=builder /home/perplexica/.next/static ./public/_next/static
=======
COPY --from=builder /home/perplexica /home/perplexica
>>>>>>> 74bbf6c9

# COPY --from=builder /home/perplexica/public ./public
# COPY --from=builder /home/perplexica/.next/static ./public/_next/static

# COPY --from=builder /home/perplexica/.next/standalone ./
# COPY --from=builder /home/perplexica/data ./data

RUN mkdir -p /home/perplexica/uploads

# CMD ["node", "server.js"]
CMD ["yarn", "dev"]<|MERGE_RESOLUTION|>--- conflicted
+++ resolved
@@ -22,15 +22,7 @@
 
 WORKDIR /home/perplexica
 
-<<<<<<< HEAD
-# 🐧 Install curl + netstat (from net-tools)
-# RUN apt-get update && apt-get install -y curl net-tools && apt-get clean
-
-COPY --from=builder /home/perplexica/public ./public
-COPY --from=builder /home/perplexica/.next/static ./public/_next/static
-=======
 COPY --from=builder /home/perplexica /home/perplexica
->>>>>>> 74bbf6c9
 
 # COPY --from=builder /home/perplexica/public ./public
 # COPY --from=builder /home/perplexica/.next/static ./public/_next/static
@@ -38,6 +30,7 @@
 # COPY --from=builder /home/perplexica/.next/standalone ./
 # COPY --from=builder /home/perplexica/data ./data
 
+
 RUN mkdir -p /home/perplexica/uploads
 
 # CMD ["node", "server.js"]
